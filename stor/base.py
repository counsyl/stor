--- conflicted
+++ resolved
@@ -87,11 +87,297 @@
         compatible path module for path operations"""
         return isinstance(other, Path) and other.path_module != self.path_module
 
-<<<<<<< HEAD
     def copy(self, dest):
         """Copy Path to dest"""
         raise NotImplementedError
-=======
+
+    def copytree(self, dest, use_manifest=False, headers=None,
+                 condition=None, **kwargs):
+        """Copytree Path dir to dest dir"""
+        raise NotImplementedError
+
+    def __repr__(self):
+        return '%s(%s)' % (type(self).__name__, super(Path,
+                           self).__repr__().lstrip('u'))
+
+    def __div__(self, rel):
+        """Join two path components (self / rel), adding a separator character if needed."""
+        if self._has_incompatible_path_module(rel):
+            return NotImplemented
+        return self.path_class(self.path_module.join(self, rel))
+
+    def __rdiv__(self, rel):
+        """Join two path components (rel / self), adding a separator character if needed."""
+        if self._has_incompatible_path_module(rel):
+            return NotImplemented
+        return self.path_class(self.path_module.join(rel, self))
+
+    # Make the / operator work even when true division is enabled.
+    __truediv__ = __div__
+    __rtruediv__ = __rdiv__
+
+    def __add__(self, more):
+        if self._has_incompatible_path_module(more):
+            return NotImplemented
+        return self.path_class(super(Path, self).__add__(more))
+
+    def __radd__(self, other):
+        if self._has_incompatible_path_module(other):
+            return NotImplemented
+        if not isinstance(other, string_types):
+            return NotImplemented
+        return self.path_class(other.__add__(self))
+
+    #
+    # --- Operations on Path strings.
+
+    def abspath(self):
+        """See :func:`os.path.abspath` """
+        return self.path_class(self.path_module.abspath(self))
+
+    def normcase(self):
+        """See :func:`os.path.normcase` """
+        return self.path_class(self.path_module.normcase(self))
+
+    def normpath(self):
+        """See :func:`os.path.normpath` """
+        return self.path_class(self.path_module.normpath(self))
+
+    def realpath(self):  # pragma: no cover (temporary)
+        """See :func:`os.path.realpath` """
+        return self.path_class(self.path_module.realpath(self))
+
+    def expanduser(self):
+        """See :func:`os.path.expanduser` """
+        return self.path_class(self.path_module.expanduser(self))
+
+    def expandvars(self):
+        """See :func:`os.path.expandvars` """
+        return self.path_class(self.path_module.expandvars(self))
+
+    def dirname(self):
+        """See :attr:`parent`, :func:`os.path.dirname` """
+        return self.path_class(self.path_module.dirname(self))
+
+    def basename(self):
+        """See :attr:`name`, :func:`os.path.basename` """
+        return self.parts_class(self.path_module.basename(self))
+
+    def expand(self):
+        """ Clean up a filename by calling :meth:`expandvars()`,
+        :meth:`expanduser()`, and :meth:`normpath()` on it.
+
+        This is commonly everything needed to clean up a filename
+        read from a configuration file, for example.
+        """
+        return self.expandvars().expanduser().normpath()
+
+    def fnmatch(self, pattern, normcase=None):
+        """Return ``True`` if :attr:`name` matches the given ``pattern``.
+
+        .. seealso:: :func:`fnmatch.fnmatch`
+
+        Args:
+            pattern (str): A filename pattern with wildcards,
+                for example ``'*.py'``. If the pattern contains a `normcase`
+                attribute, it is applied to the name and path prior to comparison.
+            normcase (func, optional): A function used to normalize the pattern and
+                filename before matching. Defaults to :meth:`self.module`, which defaults
+                to :meth:`os.path.normcase`.
+
+        """
+        default_normcase = getattr(pattern, 'normcase', self.path_module.normcase)
+        normcase = normcase or default_normcase
+        name = normcase(self.name)
+        pattern = normcase(pattern)
+        return fnmatch.fnmatchcase(name, pattern)
+
+    @property
+    def parent(self):
+        return self.dirname()
+
+    @property
+    def name(self):
+        return self.basename()
+
+    @property
+    def namebase(self):
+        """ The same as :attr:`name`, but with one file extension stripped off.
+
+        For example,
+        ``Path('/home/guido/python.tar.gz').name == 'python.tar.gz'``,
+        but
+        ``Path('/home/guido/python.tar.gz').namebase == 'python.tar'``.
+        """
+        base, ext = self.path_module.splitext(self.name)
+        return base
+
+    @property
+    def drive(self):
+        return self.splitdrive()[0]
+
+    @property
+    def ext(self):
+        """ The file extension, for example ``'.py'``. """
+        return self.splitext()[1]
+
+    def splitpath(self):
+        """ p.splitpath() -> Return ``(p.parent, p.name)``.
+
+        (naming is to avoid colliding with str.split)
+
+        See: :attr:`parent`, :attr:`name`, :func:`os.path.split`
+        """
+        parent, child = self.path_module.split(self)
+        return self.path_class(parent), child
+
+    def splitext(self):
+        """ p.splitext() -> Return ``(p.stripext(), p.ext)``.
+
+        Split the filename extension from this path and return
+        the two parts.  Either part may be empty.
+
+        The extension is everything from ``'.'`` to the end of the
+        last path segment.  This has the property that if
+        ``(a, b) == p.splitext()``, then ``a + b == p``.
+
+        See: :func:`os.path.splitext`
+        """
+        filename, ext = self.path_module.splitext(self)
+        return self.path_class(filename), ext
+
+    def splitdrive(self):
+        """ p.splitdrive() -> Return ``(p.drive, <the rest of p>)``.
+
+        Split the drive specifier from this path.  If there is
+        no drive specifier, :samp:`{p.drive}` is empty, so the return value
+        is simply ``(Path(''), p)``.  This is always the case on Unix.
+
+        See: :func:`os.path.splitdrive`
+        """
+        drive, rel = self.path_module.splitdrive(self)
+        return self.path_class(drive), rel
+
+    def joinpath(self, *others):
+        """
+        Join first to zero or more :class:`Path` components, adding a separator
+        character (:samp:`{first}.module.sep`) if needed.  Returns a new
+        instance of :samp:`{first}.path_class`.
+
+        See: :func:`os.path.join`
+        """
+        return self.path_class(self.path_module.join(self, *others))
+
+    def open(self, mode=None, encoding=None):
+        """Open a file-like object.
+
+        The only cross-compatible arguments for this function are listed below.
+
+        Args:
+            mode (str): first positional arg, mode of file descriptor
+            encoding (str): text encoding to use (Python 3 only)
+        """
+
+        raise NotImplementedError
+
+    def list(self, *args, **kwargs):
+        """List all contents using the path as a prefix.
+
+        Note: Skips broken symlinks."""
+        raise NotImplementedError
+
+    def listdir(self):
+        raise NotImplementedError
+
+    def glob(self, pattern):
+        """ Glob for pattern relative to this directory.
+
+        Note that Swift currently only supports a single trailing *"""
+        raise NotImplementedError
+
+    def exists(self):
+        """Checks whether path exists on local filesystem or on swift.
+
+        For directories on swift, checks whether directory sentinel exists or
+        at least one subdirectory exists"""
+        raise NotImplementedError
+
+    def isabs(self):
+        """ See: :func:`os.path.isabs`
+
+        Always True with SwiftPath"""
+        raise NotImplementedError
+
+    def isdir(self):
+        """ See: :func:`os.path.isdir` """
+        raise NotImplementedError
+
+    def isfile(self):
+        """ See: :func:`os.path.isfile` """
+        raise NotImplementedError
+
+    def islink(self):
+        """ See: :func:`os.path.islink`
+
+        Always False on Swift."""
+        raise NotImplementedError
+
+    def ismount(self):
+        """ See: :func:`os.path.ismount`
+
+        Always True on Swift.
+        """
+        raise NotImplementedError
+
+    def getsize(self):
+        """Returns size, in bytes of path.
+
+        For Swift containers and tenants, will return 0. For POSIX directories,
+        returns an undefined value.
+
+        Raises:
+            os.error: if file does not exist or is inaccessible
+            NotFoundError/UnauthorizedError: from swift
+        """
+        raise NotImplementedError
+
+    def remove(self):
+        """ Delete single path or object """
+        raise NotImplementedError
+
+    def rmtree(self):
+        """Delete entire directory (or all paths starting with prefix).
+
+        See shutil.rmtree"""
+        raise NotImplementedError
+
+    def makedirs_p(self, mode=0o777):
+        """ Like :func:`os.makedirs`, but does not raise an exception if the
+        directory already exists. """
+        raise NotImplementedError
+
+    def walkfiles(self, pattern=None):
+        """Iterate over files recursively.
+
+        Args:
+            pattern (str, optional): Limits the results to files
+                with names that match the pattern.  For example,
+                ``mydir.walkfiles('*.tmp')`` yields only files with the ``.tmp``
+                extension.
+
+        Returns:
+            Iter[Path]: Files recursively under the path
+        """
+        raise NotImplementedError
+
+
+class FileSystemPath(Path):
+    """'Abstract' class implementing file-system specific operations.
+
+    In particular: allows changing directory when used as contextmanager and
+    wraps Python's builtin open() to be compatible with swift_upload_args.
+    """
+
     def copy(self, dest, **swift_retry_options):
         """Copies a source file to a destination file.
 
@@ -141,344 +427,6 @@
             upload_obj = OBSUploadObject(self, dest_obj_name)
             dest_file._copy_upload([upload_obj],
                                    **swift_retry_options)
->>>>>>> 79539f7d
-
-    def copytree(self, dest, use_manifest=False, headers=None,
-                 condition=None, **kwargs):
-        """Copytree Path dir to dest dir"""
-        raise NotImplementedError
-
-    def __repr__(self):
-        return '%s(%s)' % (type(self).__name__, super(Path,
-                           self).__repr__().lstrip('u'))
-
-    def __div__(self, rel):
-        """Join two path components (self / rel), adding a separator character if needed."""
-        if self._has_incompatible_path_module(rel):
-            return NotImplemented
-        return self.path_class(self.path_module.join(self, rel))
-
-    def __rdiv__(self, rel):
-        """Join two path components (rel / self), adding a separator character if needed."""
-        if self._has_incompatible_path_module(rel):
-            return NotImplemented
-        return self.path_class(self.path_module.join(rel, self))
-
-    # Make the / operator work even when true division is enabled.
-    __truediv__ = __div__
-    __rtruediv__ = __rdiv__
-
-    def __add__(self, more):
-        if self._has_incompatible_path_module(more):
-            return NotImplemented
-        return self.path_class(super(Path, self).__add__(more))
-
-    def __radd__(self, other):
-        if self._has_incompatible_path_module(other):
-            return NotImplemented
-        if not isinstance(other, string_types):
-            return NotImplemented
-        return self.path_class(other.__add__(self))
-
-    #
-    # --- Operations on Path strings.
-
-    def abspath(self):
-        """See :func:`os.path.abspath` """
-        return self.path_class(self.path_module.abspath(self))
-
-    def normcase(self):
-        """See :func:`os.path.normcase` """
-        return self.path_class(self.path_module.normcase(self))
-
-    def normpath(self):
-        """See :func:`os.path.normpath` """
-        return self.path_class(self.path_module.normpath(self))
-
-    def realpath(self):  # pragma: no cover (temporary)
-        """See :func:`os.path.realpath` """
-        return self.path_class(self.path_module.realpath(self))
-
-    def expanduser(self):
-        """See :func:`os.path.expanduser` """
-        return self.path_class(self.path_module.expanduser(self))
-
-    def expandvars(self):
-        """See :func:`os.path.expandvars` """
-        return self.path_class(self.path_module.expandvars(self))
-
-    def dirname(self):
-        """See :attr:`parent`, :func:`os.path.dirname` """
-        return self.path_class(self.path_module.dirname(self))
-
-    def basename(self):
-        """See :attr:`name`, :func:`os.path.basename` """
-        return self.parts_class(self.path_module.basename(self))
-
-    def expand(self):
-        """ Clean up a filename by calling :meth:`expandvars()`,
-        :meth:`expanduser()`, and :meth:`normpath()` on it.
-
-        This is commonly everything needed to clean up a filename
-        read from a configuration file, for example.
-        """
-        return self.expandvars().expanduser().normpath()
-
-    def fnmatch(self, pattern, normcase=None):
-        """Return ``True`` if :attr:`name` matches the given ``pattern``.
-
-        .. seealso:: :func:`fnmatch.fnmatch`
-
-        Args:
-            pattern (str): A filename pattern with wildcards,
-                for example ``'*.py'``. If the pattern contains a `normcase`
-                attribute, it is applied to the name and path prior to comparison.
-            normcase (func, optional): A function used to normalize the pattern and
-                filename before matching. Defaults to :meth:`self.module`, which defaults
-                to :meth:`os.path.normcase`.
-
-        """
-        default_normcase = getattr(pattern, 'normcase', self.path_module.normcase)
-        normcase = normcase or default_normcase
-        name = normcase(self.name)
-        pattern = normcase(pattern)
-        return fnmatch.fnmatchcase(name, pattern)
-
-    @property
-    def parent(self):
-        return self.dirname()
-
-    @property
-    def name(self):
-        return self.basename()
-
-    @property
-    def namebase(self):
-        """ The same as :attr:`name`, but with one file extension stripped off.
-
-        For example,
-        ``Path('/home/guido/python.tar.gz').name == 'python.tar.gz'``,
-        but
-        ``Path('/home/guido/python.tar.gz').namebase == 'python.tar'``.
-        """
-        base, ext = self.path_module.splitext(self.name)
-        return base
-
-    @property
-    def drive(self):
-        return self.splitdrive()[0]
-
-    @property
-    def ext(self):
-        """ The file extension, for example ``'.py'``. """
-        return self.splitext()[1]
-
-    def splitpath(self):
-        """ p.splitpath() -> Return ``(p.parent, p.name)``.
-
-        (naming is to avoid colliding with str.split)
-
-        See: :attr:`parent`, :attr:`name`, :func:`os.path.split`
-        """
-        parent, child = self.path_module.split(self)
-        return self.path_class(parent), child
-
-    def splitext(self):
-        """ p.splitext() -> Return ``(p.stripext(), p.ext)``.
-
-        Split the filename extension from this path and return
-        the two parts.  Either part may be empty.
-
-        The extension is everything from ``'.'`` to the end of the
-        last path segment.  This has the property that if
-        ``(a, b) == p.splitext()``, then ``a + b == p``.
-
-        See: :func:`os.path.splitext`
-        """
-        filename, ext = self.path_module.splitext(self)
-        return self.path_class(filename), ext
-
-    def splitdrive(self):
-        """ p.splitdrive() -> Return ``(p.drive, <the rest of p>)``.
-
-        Split the drive specifier from this path.  If there is
-        no drive specifier, :samp:`{p.drive}` is empty, so the return value
-        is simply ``(Path(''), p)``.  This is always the case on Unix.
-
-        See: :func:`os.path.splitdrive`
-        """
-        drive, rel = self.path_module.splitdrive(self)
-        return self.path_class(drive), rel
-
-    def joinpath(self, *others):
-        """
-        Join first to zero or more :class:`Path` components, adding a separator
-        character (:samp:`{first}.module.sep`) if needed.  Returns a new
-        instance of :samp:`{first}.path_class`.
-
-        See: :func:`os.path.join`
-        """
-        return self.path_class(self.path_module.join(self, *others))
-
-    def open(self, mode=None, encoding=None):
-        """Open a file-like object.
-
-        The only cross-compatible arguments for this function are listed below.
-
-        Args:
-            mode (str): first positional arg, mode of file descriptor
-            encoding (str): text encoding to use (Python 3 only)
-        """
-
-        raise NotImplementedError
-
-    def list(self, *args, **kwargs):
-        """List all contents using the path as a prefix.
-
-        Note: Skips broken symlinks."""
-        raise NotImplementedError
-
-    def listdir(self):
-        raise NotImplementedError
-
-    def glob(self, pattern):
-        """ Glob for pattern relative to this directory.
-
-        Note that Swift currently only supports a single trailing *"""
-        raise NotImplementedError
-
-    def exists(self):
-        """Checks whether path exists on local filesystem or on swift.
-
-        For directories on swift, checks whether directory sentinel exists or
-        at least one subdirectory exists"""
-        raise NotImplementedError
-
-    def isabs(self):
-        """ See: :func:`os.path.isabs`
-
-        Always True with SwiftPath"""
-        raise NotImplementedError
-
-    def isdir(self):
-        """ See: :func:`os.path.isdir` """
-        raise NotImplementedError
-
-    def isfile(self):
-        """ See: :func:`os.path.isfile` """
-        raise NotImplementedError
-
-    def islink(self):
-        """ See: :func:`os.path.islink`
-
-        Always False on Swift."""
-        raise NotImplementedError
-
-    def ismount(self):
-        """ See: :func:`os.path.ismount`
-
-        Always True on Swift.
-        """
-        raise NotImplementedError
-
-    def getsize(self):
-        """Returns size, in bytes of path.
-
-        For Swift containers and tenants, will return 0. For POSIX directories,
-        returns an undefined value.
-
-        Raises:
-            os.error: if file does not exist or is inaccessible
-            NotFoundError/UnauthorizedError: from swift
-        """
-        raise NotImplementedError
-
-    def remove(self):
-        """ Delete single path or object """
-        raise NotImplementedError
-
-    def rmtree(self):
-        """Delete entire directory (or all paths starting with prefix).
-
-        See shutil.rmtree"""
-        raise NotImplementedError
-
-    def makedirs_p(self, mode=0o777):
-        """ Like :func:`os.makedirs`, but does not raise an exception if the
-        directory already exists. """
-        raise NotImplementedError
-
-    def walkfiles(self, pattern=None):
-        """Iterate over files recursively.
-
-        Args:
-            pattern (str, optional): Limits the results to files
-                with names that match the pattern.  For example,
-                ``mydir.walkfiles('*.tmp')`` yields only files with the ``.tmp``
-                extension.
-
-        Returns:
-            Iter[Path]: Files recursively under the path
-        """
-        raise NotImplementedError
-
-
-class FileSystemPath(Path):
-    """'Abstract' class implementing file-system specific operations.
-
-    In particular: allows changing directory when used as contextmanager and
-    wraps Python's builtin open() to be compatible with swift_upload_args.
-    """
-
-    def copy(self, dest, **swift_retry_options):
-        """Copies a source file to a destination file.
-
-        Note that this utility can be called from either OBS, posix, or
-        windows paths created with ``stor.Path``.
-
-        Args:
-            self (path|str): The source directory to copy from
-            dest (path|str): The destination file or directory.
-            swift_retry_options (dict): Optional retry arguments to use for swift
-                upload or download. View the
-                `swift module-level documentation <swiftretry>` for more
-                information on retry arguments
-
-        Examples:
-            Copying a swift file to a local path behaves as follows::
-
-                >>> import stor
-                >>> swift_p = 'swift://tenant/container/dir/file.txt'
-                >>> # file.txt will be copied to other_dir/other_file.txt
-                >>> stor.copy(swift_p, 'other_dir/other_file.txt')
-
-            Copying from a local path to swift behaves as follows::
-
-                >>> from stor import Path
-                >>> local_p = Path('my/local/file.txt')
-                >>> # File will be uploaded to swift://tenant/container/dir/my_file.txt
-                >>> local_p.copy('swift://tenant/container/dir/')
-
-            Because of the ambiguity in whether a remote target is a file or directory, copy()
-            will error on ambiguous paths.
-
-                >>> local_p.copy('swift://tenant/container/dir')
-                Traceback (most recent call last):
-                ...
-                ValueError: OBS destination must be file with extension or directory with slash
-        """
-        from stor.obs import OBSUploadObject
-        dest = Path(dest)
-
-        if utils.is_filesystem_path(dest):
-            dest.parent.makedirs_p()
-            shutil.copy(self, dest)
-        else:
-            dest_file = dest if not dest.endswith('/') else dest / self.name
-            dest_obj_name = Path(dest_file.parent.resource or '') / dest_file.name
-            upload_obj = OBSUploadObject(self, dest_obj_name)
-            dest_file._copy_upload([upload_obj],
-                                   **swift_retry_options)
 
     def copytree(self, dest, use_manifest=False, headers=None,
                  condition=None, **kwargs):
@@ -530,8 +478,8 @@
             - - 1.txt
 
         Args:
-            self (path|str): The source directory to copy from
-            dest (path|str): The directory to copy to. Must not exist if
+            self (Path|str): The source directory to copy from
+            dest (Path|str): The directory to copy to. Must not exist if
                 its a posix directory
             use_manifest (bool, default False): See `SwiftPath.upload` and
                 `SwiftPath.download`.
