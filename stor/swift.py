"""
Provides utilities for accessing swift object storage.

Different configuration options are available at the module level, and
these variables are documented in the default configuration.

For swift authentication, the `auth_url`, `username`, and
`password` variables are used.

For methods that take conditions, the `initial_retry_sleep`,
``num_retries``, and `retry_sleep_function` variables are used to
configure the logic around retrying when the condition is not met.
Note that these variables can also be passed to the methods themselves.

Examples:

    A basic example of configuring the swift authentication parameters
    and downloading a directory::

    >>> from stor import swift
    >>> from stor import settings
    >>> settings.update({
    ...     'swift': {
    ...         'auth_url': 'swift_auth_url.com',
    ...         'username': 'swift_user',
    ...         'password': 'swift_pass'
    ...     }
    ... })
    >>> swift_path = swift.SwiftPath('swift://tenant/container/prefix')
    >>> swift_path.download('dest_dir')

More examples and documentations for swift methods can be found under
the `SwiftPath` class.
"""
import copy
from functools import partial
from functools import wraps
import json
import logging
import os
import tempfile
import threading
import urllib.error
import urllib.parse
import urllib.request

import six
from swiftclient import exceptions as swift_exceptions
from swiftclient import service as swift_service
from swiftclient import client as swift_client
from swiftclient.utils import generate_temp_url

from stor import exceptions as stor_exceptions
from stor import is_swift_path
from stor import settings
from stor import utils
from stor.base import Path
from stor.obs import OBSFile
from stor.obs import OBSPath
from stor.obs import OBSUploadObject
from stor.posix import PosixPath
from stor.third_party.backoff import with_backoff


logger = logging.getLogger(__name__)
progress_logger = logging.getLogger('%s.progress' % __name__)

# python-swiftclient has a subtle bug in get_auth_keystone. If
# the auth_token is set beforehand and a token refresh happens,
# the invalid auth_token persists in the os_options argument,
# causing it to enter an infinite retry loop on authentication
# errors. Patch the get_auth_keystone function with one that
# clears the auth_token parameter on any Exceptions.
# Note that this behavior is tested in
# stor.tests.test_integration_swift:SwiftIntegrationTest.test_cached_auth_and_auth_invalidation
real_get_auth_keystone = swift_client.get_auth_keystone


def patched_get_auth_keystone(auth_url, user, key, os_options, **kwargs):
    try:
        return real_get_auth_keystone(auth_url, user, key, os_options, **kwargs)
    except:
        os_options.pop('auth_token', None)
        raise
swift_client.get_auth_keystone = patched_get_auth_keystone

# singleton that collects together auth tokens for storage URLs
_cached_auth_token_map = {}
_singleton_lock = threading.Lock()

# Content types that are assigned to empty directories
DIR_MARKER_TYPES = ('text/directory', 'application/directory')

# These variables are used to configure retry logic for swift.
# These variables can also be passed to the methods themselves
initial_retry_sleep = 1
"""The time to sleep before the first retry"""

# Make new Exceptions structure backwards compatible
SwiftError = stor_exceptions.RemoteError
NotFoundError = stor_exceptions.NotFoundError
ConditionNotMetError = stor_exceptions.ConditionNotMetError
SwiftFile = OBSFile
SwiftUploadObject = OBSUploadObject


def _default_retry_sleep_function(t, attempt):
    return t * 2

retry_sleep_function = _default_retry_sleep_function
"""The function that increases sleep time when retrying.

This function needs to take two integer
arguments (time slept last attempt, attempt number) and
return a time to sleep in seconds.
"""


def get_progress_logger():
    """Returns the swift progress logger"""
    return progress_logger


def _get_or_create_auth_credentials(tenant_name):
    """
    Gets the cached auth credential or creates one if none exists.

    If any auth setting is updated, all cached auth credentials are
    cleared and new auth credentials are created for the requested tenant.
    """
    options = settings.get()['swift']
    auth_url = options.get('auth_url')
    username = options.get('username')
    password = options.get('password')

    if tenant_name in _cached_auth_token_map:
        cached_params = _cached_auth_token_map[tenant_name]['params']
        if (auth_url == cached_params['auth_url'] and username == cached_params['username'] and
                password == cached_params['password']):
            return _cached_auth_token_map[tenant_name]['creds']
        else:
            _clear_cached_auth_credentials()

    storage_url, auth_token = swift_client.get_auth_keystone(
        auth_url, username, password,
        {'tenant_name': tenant_name},
    )
    creds = {
        'os_storage_url': storage_url,
        'os_auth_token': auth_token
    }
    cached_result = {
        'creds': creds,
        'params': {
            'auth_url': auth_url,
            'username': username,
            'password': password
        }
    }

    # Note: we are intentionally ignoring the rare race condition where
    # authentication starts in one thread, then settings are updated, and
    # then authentication finishes in the other.
    with _singleton_lock:
        _cached_auth_token_map[tenant_name] = cached_result
    return creds


def _clear_cached_auth_credentials():
    with _singleton_lock:
        _cached_auth_token_map.clear()


class UnavailableError(SwiftError):
    """Thrown when a 503 response is returned from swift"""
    pass


class FailedUploadError(UnavailableError):
    """Thrown when an upload fails because of availability issues"""
    pass


class UnauthorizedError(SwiftError):
    """Thrown when a 403 response is returned from swift.

    Note:
        Internal swift connection errors (e.g., when a particular node is
        unavailable) appear to translate themselves into 403 errors at the
        proxy layer, thus in general it's a good idea to retry on authorization
        errors as equivalent to unavailable errors when doing PUT or GET
        operations (list / stat / etc never hit this issue)."""
    pass


class AuthenticationError(SwiftError):
    """Thrown when a client has improper authentication credentials.

    Swiftclient throws this error when trying to authenticate with
    the keystone client. This is similar to a 401 HTTP response.
    """
    pass


class ConflictError(SwiftError):
    """Thrown when a 409 response is returned from swift

    This error is thrown when deleting a container and
    some object storage nodes report that the container
    has objects while others don't.
    """
    pass


class InconsistentDownloadError(SwiftError):
    """Thrown when an etag or content length does not match.

    Currently, we experience this during periods when the cluster is under
    heavy load, potentially because of unexpectedly quick terminations"""
    pass


class ConfigurationError(SwiftError):
    """Thrown when swift is not configured properly.

    Swift needs either module-level or environment authentication
    variables set in order to be configured.
    """
    pass


def _swift_retry(exceptions=None):
    """Allows `SwiftPath` methods to take optional retry configuration
    parameters for doing retry logic
    """
    def decorated(func):
        @wraps(func)
        def wrapper(*args, **kwargs):
            retries = kwargs.pop('num_retries', settings.get()['swift']['num_retries'])
            initial_sleep = kwargs.pop('initial_retry_sleep',
                                       initial_retry_sleep)
            sleep_function = kwargs.pop('retry_sleep_function',
                                        retry_sleep_function)

            return with_backoff(func,
                                exceptions=exceptions,
                                sleep_function=sleep_function,
                                retries=retries,
                                initial_sleep=initial_sleep)(*args, **kwargs)
        return wrapper
    return decorated


def _swiftclient_error_to_descriptive_exception(exc):
    """Converts swiftclient errors to more descriptive exceptions with
    transaction ID"""
    # SwiftErrors catch Client exceptions and store them in the
    # 'exception' attribute. Try to get the client exception
    # here if there is one so that its http status can be
    # examined to throw specific exceptions.
    client_exception = getattr(exc, 'exception', exc)

    http_status = getattr(client_exception, 'http_status', None)
    exc_str = str(exc)
    exc_headers = getattr(client_exception, 'http_response_headers', None)
    if exc_headers and exc_headers.get('X-Trans-Id'):
        exc_str += ' X-Trans-Id: %s' % exc_headers['X-Trans-Id']
    if http_status == 403:
        logger.error('unauthorized error in swift operation - %s', exc_str)
        return UnauthorizedError(exc_str, exc)
    elif http_status == 404:
        return NotFoundError(exc_str, exc)
    elif http_status == 409:
        return ConflictError(exc_str, exc)
    elif http_status == 503:
        logger.error('unavailable error in swift operation - %s', exc_str)
        return UnavailableError(exc_str, exc)
    elif 'reset contents for reupload' in exc_str:
        # When experiencing HA issues, we sometimes encounter a
        # ClientException from swiftclient during upload. The exception
        # is thrown here -
        # https://github.com/openstack/python-swiftclient/blob/84d110c63ecf671377d4b2338060e9b00da44a4f/swiftclient/client.py#L1625  # nopep8
        # Treat this as a FailedUploadError
<<<<<<< HEAD
        logger.error('upload error in swift put_object operation - %s', str(exc))
        six.raise_from(FailedUploadError(str(exc), exc), exc)
    elif 'Unauthorized.' in str(exc):
=======
        logger.error('upload error in swift put_object operation - %s', exc_str)
        raise FailedUploadError(exc_str, exc)
    elif 'Unauthorized.' in exc_str:
>>>>>>> f506db3f
        # Swiftclient catches keystone auth errors at
        # https://github.com/openstack/python-swiftclient/blob/master/swiftclient/client.py#L536 # nopep8
        # Parse the message since they don't bubble the exception or
        # provide more information
<<<<<<< HEAD
        logger.warning('auth error in swift operation - %s', str(exc))
        six.raise_from(AuthenticationError(str(exc), exc), exc)
    elif 'md5sum != etag' in str(exc) or 'read_length != content_length' in str(exc):
=======
        logger.warning('auth error in swift operation - %s', exc_str)
        raise AuthenticationError(exc_str, exc)
    elif 'md5sum != etag' in exc_str or 'read_length != content_length' in exc_str:
>>>>>>> f506db3f
        # We encounter this error when cluster is under heavy
        # replication load (at least that's the theory). So retry and
        # ensure we track consistency errors
        logger.error('Hit consistency issue. Likely related to'
                     ' cluster load: %s', exc_str)
        return InconsistentDownloadError(exc_str, exc)
    else:
        logger.error('unexpected swift error - %s', exc_str)
        return SwiftError(exc_str, exc)


def _propagate_swift_exceptions(func):
    """Bubbles all swift exceptions as `SwiftError` classes
    """
    @wraps(func)
    def wrapper(*args, **kwargs):
        try:
            return func(*args, **kwargs)
        except (swift_service.SwiftError,
                swift_exceptions.ClientException) as e:
            six.raise_from(_swiftclient_error_to_descriptive_exception(e), e)
    return wrapper


def _retry_on_cached_auth_err(func):
    """Retry a function with cleared auth credentials on AuthenticationError"""
    @wraps(func)
    def wrapper(*args, **kwargs):
        try:
            return func(*args, **kwargs)
        except AuthenticationError:
            logger.info('auth failed, retrying with cleared auth cache')
            _clear_cached_auth_credentials()
            return func(*args, **kwargs)
    return wrapper


def _validate_manifest_upload(expected_objs, upload_results):
    """
    Given a list of expected object names and a list of dictionaries of
    `SwiftPath.upload` results, verify that all expected objects are in
    the upload results.
    """
    uploaded_objs = {
        r['object']
        for r in upload_results
        if r['success'] and r['action'] in ('upload_object', 'create_dir_marker')
    }
    return set(expected_objs).issubset(uploaded_objs)


def _validate_manifest_download(expected_objs, download_results):
    """
    Given a list of expected object names and a list of dictionaries of
    `SwiftPath.download` results, verify that all expected objects are in
    the download results.
    """
    downloaded_objs = {
        r['object']
        for r in download_results
        if r['success'] and r['action'] in ('download_object',)
    }
    return set(expected_objs).issubset(downloaded_objs)


class SwiftDownloadLogger(utils.BaseProgressLogger):
    def __init__(self):
        super(SwiftDownloadLogger, self).__init__(progress_logger)
        self.downloaded_bytes = 0

    def update_progress(self, result):
        """Tracks number of bytes downloaded.

        The ``read_length`` property in swift download results contains the
        total size of the object
        """
        self.downloaded_bytes += result.get('read_length', 0)

    def add_result(self, result):
        """Only add results to progress if they are ``download_object`` actions.

        The ``download_object`` action encompasses creating an empty directory
        marker
        """
        if result.get('action', None) == 'download_object':
            super(SwiftDownloadLogger, self).add_result(result)

    def get_start_message(self):
        return 'starting download'

    def get_finish_message(self):
        return 'download complete - %s' % self.get_progress_message()

    def get_progress_message(self):
        elapsed_time = self.get_elapsed_time()
        formatted_elapsed_time = self.format_time(elapsed_time)
        mb = self.downloaded_bytes / (1024 * 1024.0)
        mb_s = mb / elapsed_time.total_seconds() if elapsed_time else 0
        return (
            '%s\t'
            '%s\t'
            '%0.2f MB\t'
            '%0.2f MB/s'
        ) % (self.num_results, formatted_elapsed_time, mb, mb_s)


class SwiftUploadLogger(utils.BaseProgressLogger):
    def __init__(self, total_upload_objects, upload_object_sizes):
        super(SwiftUploadLogger, self).__init__(progress_logger)
        self.total_upload_objects = total_upload_objects
        self.upload_object_sizes = upload_object_sizes
        self.uploaded_bytes = 0

    def update_progress(self, result):
        """Keep track of total uploaded bytes by referencing the object sizes"""
        self.uploaded_bytes += self.upload_object_sizes.get(result['path'], 0)

    def add_result(self, result):
        """Only add results if they are ``upload_object`` and ``create_dir_marker``
        actions"""
        if result.get('action', None) in ('upload_object', 'create_dir_marker'):
            super(SwiftUploadLogger, self).add_result(result)

    def get_start_message(self):
        return 'starting upload of %s objects' % self.total_upload_objects

    def get_finish_message(self):
        return 'upload complete - %s' % self.get_progress_message()

    def get_progress_message(self):
        elapsed_time = self.get_elapsed_time()
        formatted_elapsed_time = self.format_time(elapsed_time)
        mb = self.uploaded_bytes / (1024 * 1024.0)
        mb_s = mb / elapsed_time.total_seconds() if elapsed_time else 0
        return (
            '%s/%s\t'
            '%s\t'
            '%0.2f MB\t'
            '%0.2f MB/s'
        ) % (self.num_results, self.total_upload_objects, formatted_elapsed_time, mb, mb_s)


class SwiftPath(OBSPath):
    """
    Provides the ability to manipulate and access resources on swift
    with a similar interface to the path library.
    """
    drive = 'swift://'

    def is_segment_container(self):
        """True if this path is a segment container"""
        container = self.container
        if not self.resource and container:
            return (container.startswith('.segments_') or
                    container.endswith('_segments') or
                    container.endswith('+segments'))
        else:
            return False

    @property
    def tenant(self):
        """Returns the tenant name from the path or return None"""
        parts = self._get_parts()
        return parts[0] if len(parts) > 0 and parts[0] else None

    @property
    def container(self):
        """Returns the container name from the path or None."""
        parts = self._get_parts()
        return parts[1] if len(parts) > 1 and parts[1] else None

    @property
    def resource(self):
        """Returns the resource as a ``PosixPath`` object or None.

        A resource can be a single object or a prefix to objects.
        Note that it's important to keep the trailing slash in a resource
        name for prefix queries.
        """
        parts = self._get_parts()
        joined_resource = '/'.join(parts[2:]) if len(parts) > 2 else None

        return self.parts_class(joined_resource) if joined_resource else None

    def _get_swift_connection_options(self, **options):
        """Returns options for constructing ``SwiftService`` and
        ``Connection`` objects.

        Args:
            options: Additional options that are directly passed
                into connection options.

        Raises:
            ConfigurationError: The needed swift environment variables
                aren't set.
        """
        global_options = settings.get()['swift']
        auth_url = global_options.get('auth_url')
        username = global_options.get('username')
        password = global_options.get('password')

        if not username or not password or not auth_url:
            raise ConfigurationError((
                'OS_AUTH_URL, OS_USERNAME, and OS_PASSWORD environment vars '
                'must be set for swift authentication. The username, password '
                'and auth_url settings variables may also be set with settings.update.'
            ))

        # Set additional options on top of what was passed in
        options['os_tenant_name'] = self.tenant
        options['os_auth_url'] = auth_url
        options['os_username'] = username
        options['os_password'] = password
        options.update(**_get_or_create_auth_credentials(self.tenant))

        # Merge options with global and local ones
        options = dict(swift_service._default_global_options,
                       **dict(swift_service._default_local_options,
                              **options))
        swift_service.process_options(options)
        return options

    def _get_swift_service(self, **options):
        """Initialize a swift service based on the path.

        Uses the tenant name of the path and an auth url to instantiate
        the swift service. The ``OS_AUTH_URL`` environment variable is used
        as the authentication url if set, otherwise the default auth
        url setting is used.

        Args:
            options: Additional options that are directly passed
                into swift service creation.

        Returns:
            swiftclient.service.SwiftService: The service instance.
        """
        conn_opts = self._get_swift_connection_options(**options)
        return swift_service.SwiftService(conn_opts)

    def _get_swift_connection(self, **options):
        """Initialize a swift client connection based on the path.

        The python-swiftclient package offers a couple ways to access data,
        with a raw Connection object being a lower-level interface to swift.
        For cases like reading individual objects, a raw Connection object
        is easier to utilize.

        Args:
            options: Additional options that are directly passed
                into swift connection creation.

        Returns:
            swiftclient.client.Connection: The connection instance.
        """
        conn_opts = self._get_swift_connection_options(**options)
        return swift_service.get_conn(conn_opts)

    @_retry_on_cached_auth_err
    @_propagate_swift_exceptions
    def _swift_connection_call(self, method_name, *args, **kwargs):
        """Instantiates a ``Connection`` object and runs ``method_name``.

        Note that obtaining the connection and doing the call in one method
        is intentional (instead of allowing the user to get a connection and
        then call a method on it directly). This is because sometimes a cached
        auth token can expire, causing a method to fail. If a method is retried,
        we want it to always get the swift connection again so that it will also
        re-auth in the case of an expired or invalid auth token.
        """
        connection = self._get_swift_connection()
        method = getattr(connection, method_name)
        return method(*args, **kwargs)

    @_retry_on_cached_auth_err
    @_propagate_swift_exceptions
    def _swift_service_call(self, method_name, *args, **kwargs):
        """Instantiates a ``SwiftService`` object and runs ``method_name``.

        Note that getting the swift service and doing the call in the same method
        is done for the same reasons explained in ``_swift_connection_call``.
        """
        method_options = copy.copy(kwargs)
        service_options = copy.deepcopy(method_options.pop('_service_options', {}))
        service_progress_logger = method_options.pop('_progress_logger', None)
        service = self._get_swift_service(**service_options)
        method = getattr(service, method_name)
        results_iter = method(*args, **method_options)

        results_iter = [results_iter] if isinstance(results_iter, dict) else results_iter

        results = []
        for r in results_iter:
            if 'error' in r:
                http_status = getattr(r['error'], 'http_status', None)
                if not http_status or http_status >= 400:
                    raise r['error']
            results.append(r)
            if service_progress_logger:
                service_progress_logger.add_result(r)

        return results

    @_swift_retry(exceptions=(NotFoundError, UnavailableError,
                              InconsistentDownloadError, UnauthorizedError))
    def read_object(self):
        """Reads an individual object.

        This method retries ``num_retries`` times if swift is unavailable or if
        the object is not found. View
        `module-level documentation <swiftretry>` for more
        information about configuring retry logic at the module or method
        level.
        """
        headers, content = self._swift_connection_call('get_object',
                                                       self.container,
                                                       self.resource)
        return content

    def temp_url(self, lifetime=300, method='GET', inline=True, filename=None):
        """Obtains a temporary URL to an object.

        Args:
            lifetime (int): The time (in seconds) the temporary
                URL will be valid
            method (str): The HTTP method that can be used on
                the temporary URL
            inline (bool, default True): If False, URL will have a
                Content-Disposition header that causes browser to download as
                attachment.
            filename (str, optional): A urlencoded filename to use for
                attachment, otherwise defaults to object name
        """
        global_options = settings.get()['swift']
        auth_url = global_options.get('auth_url')
        temp_url_key = global_options.get('temp_url_key')

        if not self.resource:
            raise ValueError('can only create temporary URL on object')
        if not temp_url_key:
            raise ValueError(
                'a temporary url key must be set with settings.update '
                'or by setting the OS_TEMP_URL_KEY environment variable')
        if not auth_url:
            raise ValueError(
                'an auth url must be set with settings.update '
                'or by setting the OS_AUTH_URL environment variable')

        obj_path = '/v1/%s' % self[len(self.drive):]
        # Generate the temp url using swifts helper. Note that this method is ONLY
        # useful for obtaining the temp_url_sig and the temp_url_expires parameters.
        # These parameters will be used to construct a properly-escaped temp url
        obj_url = generate_temp_url(obj_path, lifetime, temp_url_key, method)
        query_begin = obj_url.rfind('temp_url_sig', 0, len(obj_url))
        obj_url_query = obj_url[query_begin:]
        obj_url_query = dict(urllib.parse.parse_qsl(obj_url_query))

        query = ['temp_url_sig=%s' % obj_url_query['temp_url_sig'],
                 'temp_url_expires=%s' % obj_url_query['temp_url_expires']]
        if inline:
            query.append('inline')
        if filename:
            query.append('filename=%s' % urllib.parse.quote(filename))

        auth_url_parts = urllib.parse.urlparse(auth_url)
        return urllib.parse.urlunparse((auth_url_parts.scheme,
                                        auth_url_parts.netloc,
                                        urllib.parse.quote(obj_path),
                                        auth_url_parts.params,
                                        '&'.join(query),
                                        auth_url_parts.fragment))

    def write_object(self, content, **swift_upload_args):
        """Writes an individual object.

        Note that this method writes the provided content to a temporary
        file before uploading. This allows us to reuse code from swift's
        uploader (static large object support, etc.).

        For information about the retry logic of this method, view
        `SwiftPath.upload`.

        Args:
            content (str): The content of the object
            **swift_upload_args: Keyword arguments to pass to
                `SwiftPath.upload`
        """
        with tempfile.NamedTemporaryFile() as fp:
            fp.write(content)
            fp.flush()
            suo = OBSUploadObject(fp.name, object_name=self.resource)
            print('SWIFT UPLOAD ARGS ', swift_upload_args)
            return self.upload([suo], **swift_upload_args)

    def open(self, mode='r', swift_upload_options=None):
        """Opens a `SwiftFile` that can be read or written to.

        For examples of reading and writing opened objects, view
        `SwiftFile`.

        Args:
            mode (str): The mode of object IO. Currently supports reading
                ("r" or "rb") and writing ("w", "wb")
            swift_upload_options (dict): DEPRECATED (use `stor.settings.use()`
                instead). A dictionary of arguments that will be
                passed as keyword args to `SwiftPath.upload` if any writes
                occur on the opened resource.

        Returns:
            SwiftFile: The swift object.

        Raises:
            SwiftError: A swift client error occurred.
        """
        swift_upload_options = swift_upload_options or {}
        return SwiftFile(self, mode=mode, **swift_upload_options)

    @_swift_retry(exceptions=(ConditionNotMetError, UnavailableError))
    def list(self,
             starts_with=None,
             limit=None,
             condition=None,
             use_manifest=False,
             # intentionally not documented
             list_as_dir=False,
             ignore_segment_containers=True,
             ignore_dir_markers=False):
        """List contents using the resource of the path as a prefix.

        This method retries ``num_retries`` times if swift is unavailable
        or if the number of objects returned does not match the
        ``condition`` condition. View
        `module-level documentation <swiftretry>` for more
        information about configuring retry logic at the module or method
        level.

        Args:
            starts_with (str): Allows for an additional search path to
                be appended to the resource of the swift path. Note that the
                current resource path is treated as a directory
            limit (int): Limit the amount of results returned
            condition (function(results) -> bool): The method will only return
                when the results matches the condition.
            use_manifest (bool): Perform the list and use the data manfest file to validate
                the list.

        Returns:
            List[SwiftPath]: Every path in the listing.

        Raises:
            SwiftError: A swift client error occurred.
            ConditionNotMetError: Results were returned, but they did not
                meet the condition.
        """
        tenant = self.tenant
        prefix = self.resource
        full_listing = limit is None
        utils.validate_condition(condition)

        if use_manifest:
            object_names = utils.get_data_manifest_contents(self)
            manifest_cond = partial(utils.validate_manifest_list, object_names)
            condition = (utils.join_conditions(condition, manifest_cond)
                         if condition else manifest_cond)

        # When starts_with is provided, treat the resource as a
        # directory that has the starts_with parameter after it. This allows
        # the user to specify a path like tenant/container/mydir
        # and do an additional glob on a directory-like structure
        if starts_with:
            prefix = prefix / starts_with if prefix else starts_with

        list_kwargs = {
            'full_listing': full_listing,
            'limit': limit,
            'prefix': prefix
        }
        if self.container and list_as_dir:
            # Swift doesn't allow a delimeter for tenant-level listing,
            # however, this isn't a problem for list_as_dir since a tenant
            # will only have containers
            list_kwargs['delimiter'] = '/'

            # Ensure that the prefix has a '/' at the end of it for listdir
            list_kwargs['prefix'] = utils.with_trailing_slash(list_kwargs['prefix'])

        if self.container:
            results = self._swift_connection_call('get_container',
                                                  self.container,
                                                  **list_kwargs)
        else:
            results = self._swift_connection_call('get_account',
                                                  **list_kwargs)

        result_objs = results[1]
        if ignore_dir_markers:
            result_objs = [r for r in result_objs if r.get('content_type') not in DIR_MARKER_TYPES]

        path_pre = SwiftPath('%s%s' % (self.drive, tenant)) / (self.container or '')
        paths = list({
            path_pre / (r.get('name') or r['subdir'].rstrip('/'))
            for r in result_objs
        })

        if ignore_segment_containers:
            paths = [p for p in paths if not p.is_segment_container()]

        utils.check_condition(condition, paths)
        return paths

    def listdir(self, ignore_segment_containers=True):
        """Lists the path as a dir, returning top-level directories and files

        For information about retry logic on this method, see
        `SwiftPath.list`
        """
        return self.list(list_as_dir=True, ignore_segment_containers=ignore_segment_containers)

    @_swift_retry(exceptions=(ConditionNotMetError, UnavailableError))
    def glob(self, pattern, condition=None):
        """Globs all objects in the path with the pattern.

        This glob is only compatible with patterns that end in * because of
        swift's inability to do searches other than prefix queries.

        Note that this method assumes the current resource is a directory path
        and treats it as such. For example, if the user has a swift path of
        swift://tenant/container/my_dir (without the trailing slash), this
        method will perform a swift query with a prefix of mydir/pattern.

        This method retries ``num_retries`` times if swift is unavailable or if
        the number of globbed patterns does not match the ``condition``
        condition. View `module-level documentation <swiftretry>`
        for more information about configuring retry logic at the module or
        method level.

        Args:
            pattern (str): The pattern to match. The pattern can only have
                up to one '*' at the end.
            condition (function(results) -> bool): The method will only return
                when the number of results matches the condition.

        Returns:
            List[SwiftPath]: Every matching path.

        Raises:
            SwiftError: A swift client error occurred.
            ConditionNotMetError: Results were returned, but they did not
                meet the condition.
        """
        if pattern.count('*') > 1:
            raise ValueError('multiple pattern globs not supported')
        if '*' in pattern and not pattern.endswith('*'):
            raise ValueError('only prefix queries are supported')
        utils.validate_condition(condition)

        with settings.use({'swift': {'num_retries': 0}}):
            paths = self.list(starts_with=pattern.replace('*', ''))

        utils.check_condition(condition, paths)
        return paths

    @_swift_retry(exceptions=UnavailableError)
    def first(self):
        """Returns the first result from the list results of the path

        See `module-level retry <swiftretry>` documentation for more.

        Raises:
            SwiftError: A swift client error occurred.
        """
        with settings.use({'swift': {'num_retries': 0}}):
            results = self.list(limit=1)
        return results[0] if results else None

    @_swift_retry(exceptions=UnavailableError)
    def exists(self):
        """Checks existence of the path.

        Returns True if the path exists, False otherwise.

        See `module-level retry <swiftretry>` documentation for more.

        Returns:
            bool: True if the path exists, False otherwise.

        Raises:
            SwiftError: A non-404 swift client error occurred.
        """
        try:
            # first see if there is a specific corresponding object
            with settings.use({'swift': {'num_retries': 0}}):
                self.stat()
            return True
        except NotFoundError:
            pass
        try:
            # otherwise we could be a directory, so try to grab first
            # file/subfolder
            with settings.use({'swift': {'num_retries': 0}}):
                return bool(utils.with_trailing_slash(self).first())
        except NotFoundError:
            return False

    @_swift_retry(exceptions=(UnavailableError, InconsistentDownloadError,
                              UnauthorizedError))
    def download_object(self, out_file):
        """Downloads a single object to an output file.

        This method retries ``num_retries`` times if swift is unavailable.
        View module-level documentation for more information about configuring
        retry logic at the module or method level.

        Args:
            out_file (str): The output file

        Raises:
            ValueError: This method was called on a path that has no
                container or object
        """
        if not self.resource:
            raise ValueError('can only call download_object on object path')

        self._swift_service_call('download',
                                 container=self.container,
                                 objects=[self.resource],
                                 options={'out_file': out_file})

    @_swift_retry(exceptions=(UnavailableError, InconsistentDownloadError,
                              UnauthorizedError))
    def download_objects(self,
                         dest,
                         objects):
        """Downloads a list of objects to a destination folder.

        Note that this method takes a list of complete relative or absolute
        paths to objects (in contrast to taking a prefix). If any object
        does not exist, the call will fail with partially downloaded objects
        residing in the destination path.

        This method retries ``num_retries`` times if swift is unavailable.
        View `module-level documentation <swiftretry>` for more information
        about configuring retry logic at the module or method level.

        Args:
            dest (str): The destination folder to download to. The directory
                will be created if it doesnt exist.
            objects (List[str|PosixPath|SwiftPath]): The list of objects to
                download. The objects can paths relative to the download path
                or absolute swift paths. Any absolute swift path must be
                children of the download path

        Returns:
            dict: A mapping of all requested ``objs`` to their location on
                disk

        Raises:
            ValueError: This method was called on a path that has no
                container

        Examples:

            To download a objects to a ``dest/folder`` destination::

                from stor import path
                p = path('swift://tenant/container/dir/')
                results = p.download_objects('dest/folder', ['subdir/f1.txt',
                                                             'subdir/f2.txt'])
                print results
                {
                    'subdir/f1.txt': 'dest/folder/subdir/f1.txt',
                    'subdir/f2.txt': 'dest/folder/subdir/f2.txt'
                }

            To download full swift paths relative to a download path::

                from stor import path
                p = path('swift://tenant/container/dir/')
                results = p.download_objects('dest/folder', [
                    'swift://tenant/container/dir/subdir/f1.txt',
                    'swift://tenant/container/dir/subdir/f2.txt'
                ])
                print results
                {
                    'swift://tenant/container/dir/subdir/f1.txt': 'dest/folder/subdir/f1.txt',
                    'swift://tenant/container/dir/subdir/f2.txt': 'dest/folder/subdir/f2.txt'
                }
        """
        if not self.container:
            raise ValueError('cannot call download_objects on tenant with no container')

        # Convert requested download objects to full object paths
        obj_base = self.resource or PosixPath('')
        objs_to_download = {
            obj: SwiftPath(obj).resource if is_swift_path(obj) else obj_base / obj
            for obj in objects
        }

        for obj in objs_to_download:
            if is_swift_path(obj) and not obj.startswith(utils.with_trailing_slash(self)):
                raise ValueError(
                    '"%s" must be child of download path "%s"' % (obj, self))

        options = settings.get()['swift:download']

        service_options = {
            'object_dd_threads': options['object_threads'],
            'container_threads': options['container_threads']
        }
        download_options = {
            'prefix': utils.with_trailing_slash(self.resource),
            'out_directory': dest,
            'remove_prefix': True,
            'skip_identical': options['skip_identical'],
            'shuffle': options['shuffle']
        }
        results = self._swift_service_call('download',
                                           _service_options=service_options,
                                           container=self.container,
                                           objects=list(objs_to_download.values()),
                                           options=download_options)
        results = {r['object']: r['path'] for r in results}

        # Return results mapped back to their input name
        return {obj: results[objs_to_download[obj]] for obj in objects}

    @_swift_retry(exceptions=(ConditionNotMetError, UnavailableError,
                              InconsistentDownloadError))
    def download(self,
                 dest,
                 condition=None,
                 use_manifest=False):
        """Downloads a directory to a destination.

        This method retries ``num_retries`` times if swift is unavailable or if
        the returned download result does not match the ``condition``
        condition. View `module-level documentation <stor.swift>`
        for more information about configuring retry logic at the module or
        method level.

        Note that the destintation directory will be created automatically if
        it doesn't exist.

        Args:
            dest (str): The destination directory to download results to.
                The directory will be created if it doesn't exist.
            condition (function(results) -> bool): The method will only return
                when the results of download matches the condition. In the event of the
                condition never matching after retries, partially downloaded
                results will not be deleted. Note that users are not expected to write
                conditions for download without an understanding of the structure of the results.
            use_manifest (bool): Perform the download and use the data manfest file to validate
                the download.

        Raises:
            SwiftError: A swift client error occurred.
            ConditionNotMetError: Results were returned, but they did not
                meet the condition.

        Returns:
            List[dict]: A list of every operation performed in the download by the
                underlying swift client
        """
        if not self.container:
            raise ValueError('cannot call download on tenant with no container')
        utils.validate_condition(condition)

        if use_manifest:
            # Do a full list with the manifest before the download. This will retry until
            # all results in the manifest can be listed, which helps ensure the download
            # can be performed without having to be retried
            self.list(use_manifest=True)
            object_names = utils.get_data_manifest_contents(self)
            manifest_cond = partial(_validate_manifest_download, object_names)
            condition = (utils.join_conditions(condition, manifest_cond)
                         if condition else manifest_cond)

        options = settings.get()['swift:download']
        service_options = {
            'object_dd_threads': options['object_threads'],
            'container_threads': options['container_threads']
        }
        download_options = {
            'prefix': utils.with_trailing_slash(self.resource),
            'out_directory': dest,
            'remove_prefix': True,
            'skip_identical': options['skip_identical'],
            'shuffle': options['shuffle']
        }
        with SwiftDownloadLogger() as dl:
            results = self._swift_service_call('download',
                                               self.container,
                                               options=download_options,
                                               _progress_logger=dl,
                                               _service_options=service_options)

        utils.check_condition(condition, results)
        return results

    @_swift_retry(exceptions=(ConditionNotMetError, UnavailableError,
                              UnauthorizedError))
    def upload(self,
               to_upload,
               condition=None,
               use_manifest=False,
               headers=None):
        """Uploads a list of files and directories to swift.

        This method retries ``num_retries`` times if swift is unavailable or if
        the returned upload result does not match the ``condition``
        condition. View `module-level documentation <stor.swift>`
        for more information about configuring retry logic at the module or
        method level.

        For example::

            with path('/path/to/upload/dir'):
                path('swift://tenant/container').upload(['.'])

        Notes:

            - This method upload on paths relative to the current
              directory. In order to load files relative to a target directory,
              use path as a context manager to change the directory.

            - When large files are split into segments, they are uploaded
              to a segment container named .segments_${container_name}

        Args:
            to_upload (List): A list of file names, directory names, or
                OBSUploadObject objects to upload.
            condition (function(results) -> bool): The method will only return
                when the results of upload matches the condition. In the event of the
                condition never matching after retries, partially uploaded
                results will not be deleted. Note that users are not expected to write
                conditions for upload without an understanding of the structure of the results.
            use_manifest (bool): Generate a data manifest and validate the upload results
                are in the manifest.
            headers (List[str]): A list of object headers to apply to every object. Note
                that these are not applied if passing OBSUploadObjects directly to upload.
                Headers must be specified as a list of colon-delimited strings,
                e.g. ['X-Delete-After:1000']

        Raises:
            SwiftError: A swift client error occurred.
            ConditionNotMetError: The ``condition`` argument did not pass after ``num_retries``
                or the ``use_manifest`` option was turned on and the upload results could not
                be verified. Partially uploaded results are not deleted.

        Returns:
            List[dict]: A list of every operation performed in the upload by the
                underlying swift client
        """
        if not self.container:
            raise ValueError('must specify container when uploading')
        if use_manifest and not (len(to_upload) == 1 and os.path.isdir(to_upload[0])):
            raise ValueError('can only upload one directory with use_manifest=True')
        utils.validate_condition(condition)

        swift_upload_objects = [
            name for name in to_upload
            if isinstance(name, OBSUploadObject)
        ]
        all_files_to_upload = utils.walk_files_and_dirs([
            name for name in to_upload
            if not isinstance(name, OBSUploadObject)
        ])

        # Convert everything to swift upload objects and prepend the relative
        # resource directory to uploaded results. Ignore the manifest file in the case of
        # since it will be uploaded individually
        manifest_file_name = (Path(to_upload[0]) / utils.DATA_MANIFEST_FILE_NAME
                              if use_manifest else None)
        resource_base = utils.with_trailing_slash(self.resource) or PosixPath('')
        upload_object_options = {'header': headers or []}
        swift_upload_objects.extend([
            OBSUploadObject(f,
                            object_name=resource_base / utils.file_name_to_object_name(f),
                            options=upload_object_options)
            for f in all_files_to_upload if f != manifest_file_name
        ])

        if use_manifest:
            # Generate the data manifest and save it remotely
            object_names = [o.object_name for o in swift_upload_objects]
            utils.generate_and_save_data_manifest(to_upload[0], object_names)
            manifest_obj_name = resource_base / utils.file_name_to_object_name(manifest_file_name)
            manifest_obj = OBSUploadObject(manifest_file_name,
                                           object_name=manifest_obj_name,
                                           options=upload_object_options)
            self._swift_service_call('upload', self.container, [manifest_obj])

            # Make a condition for validating the upload
            manifest_cond = partial(_validate_manifest_upload, object_names)
            condition = (utils.join_conditions(condition, manifest_cond)
                         if condition else manifest_cond)

        options = settings.get()['swift:upload']
        service_options = {
            'object_uu_threads': options['object_threads'],
            'segment_threads': options['segment_threads']
        }
        upload_options = {
            'segment_size': options['segment_size'],
            'use_slo': options['use_slo'],
            'segment_container': '.segments_%s' % self.container,
            'leave_segments': options['leave_segments'],
            'changed': options['changed'],
            'skip_identical': options['skip_identical'],
            'checksum': options['checksum']
        }
        with SwiftUploadLogger(len(swift_upload_objects), all_files_to_upload) as ul:
            results = self._swift_service_call('upload',
                                               self.container,
                                               swift_upload_objects,
                                               options=upload_options,
                                               _progress_logger=ul,
                                               _service_options=service_options)

        utils.check_condition(condition, results)
        return results

    @_swift_retry(exceptions=(UnavailableError, UnauthorizedError))
    def remove(self):
        """Removes a single object.

        This method retries ``num_retries`` times if swift is unavailable.
        View `module-level documentation <swiftretry>` for more
        information about configuring retry logic at the module or method
        level.

        Raises:
            ValueError: The path is invalid.
            SwiftError: A swift client error occurred.
        """
        if not self.container or not self.resource:
            raise ValueError('path must contain a container and resource to '
                             'remove a single file')

        return self._swift_service_call('delete',
                                        self.container,
                                        [self.resource])

    @_swift_retry(exceptions=(UnavailableError, ConflictError,
                              ConditionNotMetError, UnauthorizedError))
    def rmtree(self):
        """Removes a resource and all of its contents.
        This method retries ``num_retries`` times if swift is unavailable.
        View `module-level documentation <stor.swift>` for more
        information about configuring retry logic at the module or method
        level.

        Note that when removing a container, the associated segment container
        will also be removed if it exists. So, if one removes
        ``swift://tenant/container``, ``swift://tenant/container_segments``
        will also be deleted.

        Note:
            Calling rmtree on a directory marker will delete everything under the
            directory marker but not the marker itself.

        Raises:
            SwiftError: A swift client error occurred.
            ConditionNotMetError: Listing the objects after rmtree returns results,
                indicating something went wrong with the rmtree operation
        """
        if not self.container:
            raise ValueError('swift path must include container for rmtree')

        # Ensure that we treat this path as a dir
        to_delete = utils.with_trailing_slash(self)

        deleting_segments = 'segments' in self.container
        if deleting_segments:
            logger.warning('performing rmtree with segment container "%s". '
                           'This could cause issues when accessing objects '
                           'referencing those segments. Note that segments '
                           'and segment containers are automatically deleted '
                           'when their associated objects or containers are '
                           'deleted.', self.container)

        options = settings.get()

        service_options = {
            'object_dd_threads': options['swift:delete']['object_threads']
        }

        def _ignore_not_found(service_call):
            """Ignores 404 errors when performing a swift service call"""
            def wrapper(*args, **kwargs):
                try:
                    return service_call(*args, **kwargs)
                except NotFoundError:
                    return []
            return wrapper

        if not to_delete.resource:
            results = _ignore_not_found(self._swift_service_call)('delete',
                                                                  to_delete.container,
                                                                  _service_options=service_options)
            # Try to delete a segment container since swift client does not
            # do this automatically
            if not deleting_segments:
                segment_containers = ('%s_segments' % to_delete.container,
                                      '.segments_%s' % to_delete.container,
                                      '%s+segments' % to_delete.container)
                for segment_container in segment_containers:
                    _ignore_not_found(self._swift_service_call)('delete',
                                                                segment_container,
                                                                _service_options=service_options)
        else:
            objs_to_delete = [p.resource for p in to_delete.list()]
            results = _ignore_not_found(self._swift_service_call)('delete',
                                                                  self.container,
                                                                  objs_to_delete,
                                                                  _service_options=service_options)

        # Verify that all objects have been deleted before returning. Otherwise try deleting again
        with settings.use({'swift': {'num_retries': 0}}):
            _ignore_not_found(to_delete.list)(condition=lambda results: len(results) == 0)

        return results

    @_swift_retry(exceptions=UnavailableError)
    def stat(self):
        """Performs a stat on the path.

        Note that the path can be a tenant, container, or
        object. Using ``stat`` on a directory of objects will
        produce a `NotFoundError`.

        This method retries ``num_retries`` times if swift is unavailable.
        View `module-level documentation <swiftretry>` for more information
        about configuring retry logic at the module or method level.

        The return value is dependent on if the path points to a tenant,
        container, or object.

        For tenants, an example return dictionary is the following::

            {
                'headers': {
                    'content-length': u'0',
                    'x-account-storage-policy-3xreplica-container-count': u'4655',
                    'x-account-meta-temp-url-key': 'temp_url_key',
                    'x-account-object-count': '428634',
                    'x-timestamp': '1450732238.21562',
                    'x-account-storage-policy-3xreplica-bytes-used': '175654877752',
                    'x-trans-id': u'transaction_id',
                    'date': u'Wed, 06 Apr 2016 18:30:28 GMT',
                    'x-account-bytes-used': '175654877752',
                    'x-account-container-count': '4655',
                    'content-type': 'text/plain; charset=utf-8',
                    'accept-ranges': 'bytes',
                    'x-account-storage-policy-3xreplica-object-count': '428634'
                },
                'Account': 'AUTH_seq_upload_prod',
                # The number of containers in the tenant
                'Containers': 31,
                # The number of objects in the tenant
                'Objects': '19955615',
                # The total bytes used in the tenant
                'Bytes': '24890576770484',
                'Containers-in-policy-"3xreplica"': '31',
                'Objects-in-policy-"3xreplica"': '19955615',
                'Bytes-in-policy-"3xreplica"': '24890576770484',
                # The tenant ACLs. An empty dict is returned if the user
                # does not have admin privileges on the tenant
                'Account-Access': {
                    'admin': ['swft_labprod_admin'],
                    'read-only': ['seq_upload_rnd','swft_labprod'],
                    'read-write': ['svc_svc_seq']
                }
            }

        For containers, an example return dictionary is the following::

            {
                'headers': {
                    'content-length': '0',
                    'x-container-object-count': '99',
                    'accept-ranges': 'bytes',
                    'x-storage-policy': '3xReplica',
                    'date': 'Wed, 06 Apr 2016 18:32:47 GMT',
                    'x-timestamp': '1457631707.95682',
                    'x-trans-id': 'transaction_id',
                    'x-container-bytes-used': '5389060',
                    'content-type': 'text/plain; charset=utf-8'
                },
                'Account': 'AUTH_seq_upload_prod',
                'Container': '2016-01',
                # The number of objects in the container
                'Objects': '43868',
                # The size of all objects in the container
                'Bytes': '55841489571',
                # Read and write ACLs for the container
                'Read-ACL': '',
                'Write-ACL': '',
                'Sync-To': '',
                'Sync-Key': ''
            }

        For objects, an example return dictionary is the following::

            {
                'headers': {
                    'content-length': '0',
                    'x-delete-at': '1459967915',
                    'accept-ranges': 'bytes',
                    'last-modified': 'Wed, 06 Apr 2016 18:21:56 GMT',
                    'etag': 'd41d8cd98f00b204e9800998ecf8427e',
                    'x-timestamp': '1459966915.96956',
                    'x-trans-id': 'transaction_id',
                    'date': 'Wed, 06 Apr 2016 18:33:48 GMT',
                    'content-type': 'text/plain',
                    'x-object-meta-mtime': '1459965986.000000'
                },
                'Account': 'AUTH_seq_upload_prod',
                'Container': '2016-01',
                'Object': PosixPath('object.txt'),
                'Content-Type': 'application/octet-stream',
                # The size of the object
                'Content-Length': '112',
                # The last time the object was modified
                'Last-Modified': 'Fri, 15 Jan 2016 05:22:46 GMT',
                # The MD5 checksum of the object. NOTE that if a large
                # object is uploaded in segments that this will be the
                # checksum of the *manifest* file of the object
                'ETag': '87f0b7f04557315e6d1e6db21742d31c',
                'Manifest': None
            }

        Raises:
            NotFoundError: When the tenant, container, or
                object can't be found.
        """
        stat_objects = [self.resource] if self.resource else None
        result = self._swift_service_call('stat',
                                          container=self.container,
                                          objects=stat_objects)[0]

        stat_values = {
            k.replace(' ', '-'): v
            for k, v in result['items']
        }
        stat_values['headers'] = result['headers']

        if result['action'] == 'stat_account':
            # Load account ACLs
            stat_values['Access-Control'] = json.loads(
                result['headers'].get('x-account-access-control', '{}'))

        return stat_values

    def getsize(self):
        """Returns content-length of object in Swift.

        Note that for containers / tenants, there will be no content-length, in
        which case this function returns 0 (``os.path.getsize`` has no
        contract)"""
        return int(self.stat().get('Content-Length', 0))

    @_swift_retry(exceptions=(UnavailableError, UnauthorizedError))
    def post(self, options=None):
        """Post operations on the path.

        This method retries ``num_retries`` times if swift is unavailable.
        View `module-level documentation <swiftretry>` for more
        information about configuring retry logic at the module or method
        level.

        Args:
            options (dict): A dictionary containing options to override the
                global options specified during the service object creation.
                These options are applied to all post operations performed by
                this call, unless overridden on a per object basis. Possible
                options are given below::

                    {
                        'meta': [],   # Meta values will be prefixed with X-Object-Meta
                                      # (or X-Container*  X-Account* depending on path type)
                        'header': [], # Header values will not be manipulated like meta values
                                      # when being posted.
                        'read_acl': None,   # For containers only
                        'write_acl': None,  # For containers only
                        'sync_to': None,    # For containers only
                        'sync_key': None    # For containers only
                    }

        Raises:
            SwiftError: A swift client error occurred.
        """
        return self._swift_service_call('post',
                                        container=self.container,
                                        objects=[self.resource] if self.resource else None,
                                        options=options)

    def _noop(attr_name):
        def wrapper(self):
            return type(self)(self)
        wrapper.__name__ = attr_name
        wrapper.__doc__ = 'No-op for %r' % attr_name
        return wrapper

    abspath = _noop('abspath')
    realpath = _noop('realpath')
    expanduser = _noop('expanduser')

    def isdir(self):
        if not self.resource:
            return self.exists()
        try:
            if utils.with_trailing_slash(self).first():
                return True
        except NotFoundError:
            pass
        try:
            return 'directory' in self.stat().get('Content-Type', '')
        except NotFoundError:
            pass
        return False

    def isfile(self):
        """Checks the object exists & is not a directory sentinel on Swift.
        """
        try:
            return self.resource and 'directory' not in self.stat().get('Content-Type', '')
        except NotFoundError:
            return False

    @_swift_retry(exceptions=UnavailableError)
    def walkfiles(self, pattern=None):
        """Iterates over listed files that match an optional pattern.

        Args:
            pattern (str, optional): Only return files that match this pattern

        Returns:
            Iter[SwiftPath]: All files that match the optional pattern. Swift directory
                markers are not returned.
        """
        with settings.use({'swift': {'num_retries': 0}}):
            for f in self.list(ignore_dir_markers=True):
                if pattern is None or f.fnmatch(pattern):
                    yield f<|MERGE_RESOLUTION|>--- conflicted
+++ resolved
@@ -281,28 +281,16 @@
         # is thrown here -
         # https://github.com/openstack/python-swiftclient/blob/84d110c63ecf671377d4b2338060e9b00da44a4f/swiftclient/client.py#L1625  # nopep8
         # Treat this as a FailedUploadError
-<<<<<<< HEAD
-        logger.error('upload error in swift put_object operation - %s', str(exc))
-        six.raise_from(FailedUploadError(str(exc), exc), exc)
-    elif 'Unauthorized.' in str(exc):
-=======
         logger.error('upload error in swift put_object operation - %s', exc_str)
-        raise FailedUploadError(exc_str, exc)
+        six.raise_from(FailedUploadError(exc_str, exc), exc)
     elif 'Unauthorized.' in exc_str:
->>>>>>> f506db3f
         # Swiftclient catches keystone auth errors at
         # https://github.com/openstack/python-swiftclient/blob/master/swiftclient/client.py#L536 # nopep8
         # Parse the message since they don't bubble the exception or
         # provide more information
-<<<<<<< HEAD
-        logger.warning('auth error in swift operation - %s', str(exc))
-        six.raise_from(AuthenticationError(str(exc), exc), exc)
-    elif 'md5sum != etag' in str(exc) or 'read_length != content_length' in str(exc):
-=======
         logger.warning('auth error in swift operation - %s', exc_str)
-        raise AuthenticationError(exc_str, exc)
+        six.raise_from(AuthenticationError(exc_str, exc), exc)
     elif 'md5sum != etag' in exc_str or 'read_length != content_length' in exc_str:
->>>>>>> f506db3f
         # We encounter this error when cluster is under heavy
         # replication load (at least that's the theory). So retry and
         # ensure we track consistency errors
