"""
The CLI can be accessed through the command ``stor``. For details on
valid subcommands, usage, and input options, refer to the ``--help`` / ``-h``
flag.

In addition to UNIX-like basic list, copy, and remove commands, the CLI also
has some features such as specifying a current working directory on an OBS service
(which allows for relative paths), ``cat``, and copying from ``stdin``.

The ``list`` command is different from the ``ls`` command. ``list`` recursively
lists all files and directories under a given path while ``ls`` lists the path
as a directory in a way that is similar to the UNIX command.

To copy or remove a tree, use the ``-r`` flag with ``cp`` or ``remove``.

Relative Paths
--------------

Using the CLI, the user can specify a current working directory on supported
OBS services (currently swift and s3) using the ``cd`` subcommand::

    $ stor cd s3://bucket
    $ stor cd swift://tenant/container
    $ stor cd dx://myproject:/dir

To check the current working directory, use the ``pwd`` subcommand::

    $ stor pwd
    s3://bucket
    swift://tenant/container
    dx://myproject:/dir

To clear the current working directory, use the ``clear`` subcommand::

    $ stor clear
    $ stor pwd
    s3://
    swift://
<<<<<<< HEAD
    dx://
=======
    dx://myproject:
>>>>>>> 233580ce

This also means that relative paths can be used. Relative paths are indicated
by omitting the ``//`` in the path and instead indicating a relative path, as
shown::

    $ stor cd s3://bucket/dir
    $ stor list s3:child
    s3://bucket/dir/child/file1
    s3://bucket/dir/child/file2
    $ stor list s3:./child
    s3://bucket/dir/child/file1
    s3://bucket/dir/child/file2
    $ stor list s3:..
    s3://bucket/a
    s3://bucket/b/obj1
    s3://bucket/dir/child/file1
    s3://bucket/dir/child/file2

``stdin`` and ``stdout``
------------------------

The CLI offers the ability to copy from ``stdin`` and output a path's
contents to ``stdout``.

To copy from ``stdin``, use the special ``-`` symbol. This means that the
user can pipe output from one command into the ``stor`` CLI::

    $ echo "hello world" | stor cp - s3://my/file1

The user can also output a path's contents to ``stdout`` using the ``cat``
subcommand::

    $ stor cat s3://my/file1
    hello world

Direct file transfer between OBS services is not yet supported,
and within one OBS service (server-side copy) is only supported for DX.
"""
import argparse
import copy
from functools import partial
import locale
import logging
import os
import shutil
import signal
import sys
import tempfile

import six
from six.moves import configparser

import stor
from stor import exceptions
from stor import settings
from stor import Path
from stor import utils
from stor.extensions import swiftstack

PRINT_CMDS = ('list', 'listdir', 'ls', 'cat', 'pwd', 'walkfiles', 'url', 'convert-swiftstack')
SERVICES = ('s3', 'swift', 'dx')

ENV_FILE = os.path.expanduser('~/.stor-cli.env')
PKG_ENV_FILE = os.path.join(os.path.dirname(__file__), 'default.env')


def perror(msg):
    """Print error message and exit."""
    sys.stderr.write(msg)
    sys.exit(1)


def force_exit(signum, frame):  # pragma: no cover
    sys.stderr.write(' Aborted\n')
    os._exit(1)

signal.signal(signal.SIGINT, force_exit)


class TempPath(Path):
    """Persist stdin to a temporary file for CLI operations with OBS."""
    def __del__(self):
        os.remove(str(self))


def _make_stdin_action(func, err_msg):
    """
    Return a StdinAction object that checks for stdin.
    func should be the function associated with the parser's -r flag
    that is not valid to use with stdin.
    """
    class StdinAction(argparse._StoreAction):
        def __call__(self, parser, namespace, values, option_string=None):
            if values == '-':
                if namespace.func == func:
                    raise argparse.ArgumentError(self, err_msg)
                else:
                    ntf = tempfile.NamedTemporaryFile(delete=False, mode='w')
                    try:
                        ntf.write(sys.stdin.read())
                    finally:
                        ntf.close()
                    super(StdinAction, self).__call__(parser,
                                                      namespace,
                                                      TempPath(ntf.name),
                                                      option_string=option_string)
            else:
                super(StdinAction, self).__call__(parser,
                                                  namespace,
                                                  values,
                                                  option_string=option_string)
    return StdinAction


def _get_env():
    """
    Get the current environment using the ENV_FILE.

    Returns a ConfigParser.
    """
    parser = configparser.SafeConfigParser()
    # if env file doesn't exist, copy over the package default
    if not os.path.exists(ENV_FILE):
        shutil.copyfile(PKG_ENV_FILE, ENV_FILE)
    with open(ENV_FILE) as fp:
        parser.readfp(fp)
    return parser


def _get_pwd(service=None):
    """
    Returns the present working directory for the given service,
    or all services if none specified.
    """
    def to_text(data):
        if six.PY2:  # pragma: no cover
            data = data.decode(locale.getpreferredencoding(False))
        return data

    parser = _get_env()
    if service:
        try:
            return to_text(utils.with_trailing_slash(parser.get('env', service)))
        except configparser.NoOptionError as e:
            six.raise_from(ValueError('%s is an invalid service' % service), e)
    return [to_text(utils.with_trailing_slash(value)) for name, value in parser.items('env')]


def _env_chdir(pth):
    """Sets the new current working directory."""
    parser = _get_env()
    if utils.is_obs_path(pth):
        if pth == 'dx://':
            service = 'dx'
        else:
            service = Path(pth).drive.rstrip(':/')
    else:
        raise ValueError('%s is an invalid path' % pth)
    if pth != 'dx://' and pth != Path(pth).drive:
        if not Path(pth).isdir():
            raise ValueError('%s is not a directory' % pth)
        pth = utils.remove_trailing_slash(pth)
    parser.set('env', service, pth)
    with open(ENV_FILE, 'w') as outfile:
        parser.write(outfile)


def _clear_env(service=None):
    """Reset current working directory for the specified service or all if none specified."""
    parser = _get_env()
    if service:
        _env_chdir(service + '://')
    else:
        for name, value in parser.items('env'):
            _env_chdir(name + '://')


def _cat(pth):
    """Return the contents of a given path."""
    return pth.open().read()


def _obs_relpath_service(pth):
    """
    Check if path is an OBS relative path and if so,
    return the service, otherwise return an empty string.
    """
    prefixes = tuple(service + ':' for service in SERVICES)
    if pth.startswith(prefixes):
        if pth.startswith(tuple(p + '//' for p in prefixes)):
            return ''
        elif pth in prefixes or pth.startswith(tuple(p + '/' for p in prefixes)):
            raise ValueError('%s is an invalid path' % pth)
        parts = pth.split(':', 1)
        return parts[0]
    return ''


def get_path(pth, mode=None):
    """
    Convert string to a Path type.

    The string ``-`` is a special string depending on mode.
    With mode 'r', it represents stdin and a temporary file is created and returned.
    """
    service = _obs_relpath_service(pth)
    if not service:
        return Path(pth)

    relprefix = service + ':'

    pwd = Path(_get_pwd(service=service))
    if pwd == pwd.drive:
        raise ValueError('No current directory specified for relative path \'%s\'' % pth)

    pwd = utils.remove_trailing_slash(pwd)
    path_part = pth[len(relprefix):]
    split_parts = path_part.split('/')
    rel_part = split_parts[0]

    prefix = pwd
    depth = 1
    if rel_part == '..':
        # remove trailing slash otherwise we won't find the right parent
        prefix = utils.remove_trailing_slash(prefix)
        while len(split_parts) > depth and split_parts[depth] == '..':
            depth += 1
        if len(pwd[len(pwd.drive):].split('/')) > depth:
            for i in range(0, depth):
                prefix = prefix.parent
        else:
            raise ValueError('Relative path \'%s\' is invalid for current directory \'%s\''
                             % (pth, pwd))
    elif rel_part != '.':
        return prefix / path_part
    return prefix / path_part.split(rel_part, depth)[depth].lstrip('/')


def _wrapped_list(path, **kwargs):
    """Use iterative walkfiles for DX paths, rather than trying to generate full list first"""
    if utils.is_dx_path(path):
        func = stor.walkfiles
    else:
        func = stor.list
    return func(path, **kwargs)


def _to_url(path):
    if stor.is_filesystem_path(path):
        raise ValueError('must be swift or s3 path')
    return stor.Path(path).to_url()


def _convert_swiftstack(path, bucket=None):
    path = stor.Path(path)
    if utils.is_swift_path(path):
        if not bucket:
            # TODO (jtratner): print help here
            raise ValueError('--bucket is required for swift paths')
        return swiftstack.swift_to_s3(path, bucket=bucket)
    elif utils.is_s3_path(path):
        return swiftstack.s3_to_swift(path)
    else:
        raise ValueError("invalid path for conversion: '%s'" % path)


def _wrapped_list(path, **kwargs):
    """Use iterative walkfiles for DX paths, rather than trying to generate full list first"""
    if utils.is_dx_path(path):
        func = stor.walkfiles
    else:
        func = stor.list
    return func(path, **kwargs)


def create_parser():
    parser = argparse.ArgumentParser(description='A command line interface for stor.')

    # todo: make default an environment variable?
    parser.add_argument('-c', '--config',
                        help='File containing configuration settings.',
                        type=str,
                        metavar='CONFIG_FILE')
    parser.add_argument('--version', help='Print version',
                        action='version',
                        version=stor.__version__)

    subparsers = parser.add_subparsers(dest='cmd')
    subparsers.required = True

    list_msg = 'List contents using the path as a prefix.'
    parser_list = subparsers.add_parser('list',
                                        help=list_msg,
                                        description=list_msg)
    parser_list.add_argument('path', type=get_path, metavar='PATH')
    parser_list.add_argument('-s', '--starts-with',
                             help='Append an additional path to the search path.',
                             type=str,
                             dest='starts_with',
                             metavar='PREFIX')
    parser_list.add_argument('-l', '--limit',
                             help='Limit the amount of results returned.',
                             type=int,
                             metavar='INT')
    parser_list.set_defaults(func=_wrapped_list)

    ls_msg = 'List path as a directory.'
    parser_ls = subparsers.add_parser('ls',  # noqa
                                      help=ls_msg,
                                      description=ls_msg)
    parser_ls.add_argument('path', type=get_path, metavar='PATH')
    parser_ls.set_defaults(func=stor.listdir)

    cp_msg = 'Copy a source to a destination path.'
    parser_cp = subparsers.add_parser('cp',  # noqa
                                      help=cp_msg,
                                      description='%s\n \'-\' is a special character that allows'
                                                  ' for using stdin as the source.' % cp_msg)
    parser_cp.add_argument('-r',
                           help='Copy a directory and its subtree to the destination directory.'
                                ' Must be specified before any other flags.',
                           action='store_const',
                           dest='func',
                           const=stor.copytree,
                           default=stor.copy)
    parser_cp.add_argument('source',
                           type=get_path,
                           metavar='SOURCE',
                           action=_make_stdin_action(stor.copytree,
                                                     '- cannot be used with -r'))
    parser_cp.add_argument('dest', type=get_path, metavar='DEST')

    rm_msg = 'Remove file at a path.'
    parser_rm = subparsers.add_parser('rm',
                                      help=rm_msg,
                                      description='%s Use the -r flag to remove a tree.' % rm_msg)
    parser_rm.add_argument('-r',
                           help='Remove a path and all its contents.',
                           action='store_const',
                           dest='func',
                           const=stor.rmtree,
                           default=stor.remove)
    parser_rm.add_argument('path', type=get_path, metavar='PATH')

    walkfiles_msg = 'List all files under a path that match an optional pattern.'
    parser_walkfiles = subparsers.add_parser('walkfiles',
                                             help=walkfiles_msg,
                                             description=walkfiles_msg)
    parser_walkfiles.add_argument('-p', '--pattern',
                                  help='A regex pattern to match file names on.',
                                  type=str,
                                  metavar='REGEX')
    parser_walkfiles.add_argument('path', type=get_path, metavar='PATH')
    parser_walkfiles.set_defaults(func=stor.walkfiles)

    cat_msg = 'Output file contents to stdout.'
    parser_cat = subparsers.add_parser('cat', help=cat_msg, description=cat_msg)
    parser_cat.add_argument('path', type=partial(get_path, mode='r'), metavar='PATH')
    parser_cat.set_defaults(func=_cat)

    cd_msg = 'Change directory to a given OBS path.'
    parser_cd = subparsers.add_parser('cd', help=cd_msg, description=cd_msg)
    parser_cd.add_argument('path', type=get_path, metavar='PATH')
    parser_cd.set_defaults(func=_env_chdir)

    pwd_msg = 'Get the present working directory of a service or all current directories.'
    parser_pwd = subparsers.add_parser('pwd', help=pwd_msg, description=pwd_msg)
    parser_pwd.add_argument('service', nargs='?', type=str, metavar='SERVICE')
    parser_pwd.set_defaults(func=_get_pwd)

    clear_msg = 'Clear current directories of a specified service.'
    parser_clear = subparsers.add_parser('clear', help=clear_msg,
                                         description='%s The current directories of all services'
                                         ' will be cleared if SERVICE is omitted.' % clear_msg)
    parser_clear.add_argument('service', nargs='?', type=str, metavar='SERVICE')
    parser_clear.set_defaults(func=_clear_env)

    url_parser = subparsers.add_parser('url', help='generate URI for path')
    url_parser.add_argument('path')
    url_parser.set_defaults(func=_to_url)

    parser_swiftstack = subparsers.add_parser('convert-swiftstack',
                                              help='convert swiftstack paths')
    parser_swiftstack.add_argument('path')
    parser_swiftstack.add_argument('--bucket', default=None)
    parser_swiftstack.set_defaults(func=_convert_swiftstack)

    return parser


def process_args(args):
    args_copy = copy.copy(vars(args))
    config = args_copy.pop('config', None)
    func = args_copy.pop('func', None)
    pth = args_copy.pop('path', None)
    cmd = args_copy.pop('cmd', None)

    if config:
        settings.update(settings.parse_config_file(config))
    func_kwargs = {
        key: Path(val) if type(val) is TempPath else val
        for key, val in args_copy.items() if val
    }
    try:
        if pth:
            return func(pth, **func_kwargs)
        return func(**func_kwargs)
    except NotImplementedError:
        if pth:
            value = pth
        elif len(func_kwargs) > 0:
            value = list(func_kwargs.values())[0]
        else:
            perror('%s is not a valid command for the given input\n' % cmd)
        perror('%s is not a valid command for %s\n' % (cmd, value))
    except ValueError as exc:
        perror('Error: %s\n' % str(exc))
    except exceptions.RemoteError as exc:
        if type(exc) is exceptions.NotFoundError and pth:
            perror('Not Found: %s' % pth)
        perror('%s: %s\n' % (exc.__class__.__name__, str(exc)))


def print_results(results):
    assert not isinstance(results, six.binary_type), 'did not coerce to text'
    if isinstance(results, six.text_type):
        sys.stdout.write(results)
        if not results.endswith('\n'):
            sys.stdout.write('\n')
    else:
        for result in results:
            sys.stdout.write('%s\n' % str(result))


def main():
    handler = logging.StreamHandler(sys.stdout)
    handler.setLevel(logging.INFO)
    s3_logger = logging.getLogger('stor.s3.progress')
    s3_logger.setLevel(logging.INFO)
    s3_logger.addHandler(handler)
    swift_logger = logging.getLogger('stor.swift.progress')
    swift_logger.setLevel(logging.INFO)
    swift_logger.addHandler(handler)
    dx_logger = logging.getLogger('stor.dx.progress')
    dx_logger.setLevel(logging.INFO)
    dx_logger.addHandler(handler)

    settings._initialize()
    parser = create_parser()
    args = parser.parse_args()
    results = process_args(args)

    cmd = vars(args).get('cmd')
    if cmd in PRINT_CMDS:
        print_results(results)<|MERGE_RESOLUTION|>--- conflicted
+++ resolved
@@ -36,11 +36,7 @@
     $ stor pwd
     s3://
     swift://
-<<<<<<< HEAD
     dx://
-=======
-    dx://myproject:
->>>>>>> 233580ce
 
 This also means that relative paths can be used. Relative paths are indicated
 by omitting the ``//`` in the path and instead indicating a relative path, as
