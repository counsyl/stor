import logging
import os
import time
import unittest
import uuid

import mock
import requests

import stor
from stor import exceptions
from stor import NamedTemporaryDirectory
from stor import Path
from stor import settings
from stor import swift
from stor import utils
from stor.tests.test_integration import BaseIntegrationTest


class SwiftIntegrationTest(BaseIntegrationTest.BaseTestCases):
    def setUp(self):
        super(SwiftIntegrationTest, self).setUp()

        if not os.environ.get('SWIFT_TEST_USERNAME'):
            raise unittest.SkipTest(
                'SWIFT_TEST_USERNAME env var not set. Skipping integration test')

        # Disable loggers so nose output wont be trashed
        logging.getLogger('requests').setLevel(logging.CRITICAL)
        logging.getLogger('swiftclient').setLevel(logging.CRITICAL)
        logging.getLogger('keystoneclient').setLevel(logging.CRITICAL)

        settings.update({
            'swift': {
                'auth_url': os.environ.get('OS_AUTH_URL'),
                'username': os.environ.get('SWIFT_TEST_USERNAME'),
                'password': os.environ.get('SWIFT_TEST_PASSWORD'),
                'num_retries': 5
            }})
<<<<<<< HEAD
        self.test_tenant = os.environ.get('SWIFT_TEST_TENANT', 'AUTH_swft_test')
        self.test_container = Path('swift://%s/%s%s' % (
            self.test_tenant, os.environ.get('SWIFT_TEST_CONTAINER_PREFIX', ''), uuid.uuid4()))
=======
        # fall back on to swiftstack auth for tenant
        tenant = os.environ.get('SWIFT_TEST_TENANT', 'AUTH_%s' % os.environ['SWIFT_TEST_USERNAME'])

        self.test_container = Path('swift://%s/%s' % (tenant, uuid.uuid4()))
>>>>>>> 6facc30b
        if self.test_container.exists():
            raise ValueError('test container %s already exists.' % self.test_container)

        try:
            self.test_container.post()
        except:
            self.test_container.rmtree()
            raise

        self.test_dir = self.test_container / 'test'

    def tearDown(self):
        super(SwiftIntegrationTest, self).tearDown()
        self.test_container.rmtree()

    def test_cached_auth_and_auth_invalidation(self):
        from swiftclient.client import get_auth_keystone as real_get_keystone
        swift._clear_cached_auth_credentials()
        tenant = self.test_container.tenant
        with mock.patch('swiftclient.client.get_auth_keystone', autospec=True) as mock_get_ks:
            mock_get_ks.side_effect = real_get_keystone
            s = Path(self.test_container).stat()
<<<<<<< HEAD
            self.assertEquals(s['Account'], self.test_tenant)
=======
            self.assertEquals(s['Account'], tenant)
>>>>>>> 6facc30b
            self.assertEquals(len(mock_get_ks.call_args_list), 1)

            # The keystone auth should not be called on another stat
            mock_get_ks.reset_mock()
            s = Path(self.test_container).stat()
<<<<<<< HEAD
            self.assertEquals(s['Account'], self.test_tenant)
=======
            self.assertEquals(s['Account'], tenant)
>>>>>>> 6facc30b
            self.assertEquals(len(mock_get_ks.call_args_list), 0)

            # Set the auth cache to something bad. The auth keystone should
            # be called twice on another stat. It's first called by the swiftclient
            # when retrying auth (with the bad token) and then called by us without
            # a token after the swiftclient raises an authorization error.
            mock_get_ks.reset_mock()
<<<<<<< HEAD
            swift._cached_auth_token_map[self.test_tenant]['creds']['os_auth_token'] = 'bad_auth'
            s = Path(self.test_container).stat()
            self.assertEquals(s['Account'], self.test_tenant)
=======
            swift._cached_auth_token_map[tenant]['creds']['os_auth_token'] = 'bad_auth'
            s = Path(self.test_container).stat()
            self.assertEquals(s['Account'], tenant)
>>>>>>> 6facc30b
            self.assertEquals(len(mock_get_ks.call_args_list), 2)
            # Note that the auth_token is passed into the keystone client but then popped
            # from the kwargs. Assert that an auth token is no longer part of the retry calls
            self.assertTrue('auth_token' not in mock_get_ks.call_args_list[0][0][3])
            self.assertTrue('auth_token' not in mock_get_ks.call_args_list[1][0][3])

            # Now make the auth always be invalid and verify that an auth error is thrown
            # This also tests that keystone auth errors are propagated as swift
            # AuthenticationErrors
            mock_get_ks.reset_mock()
            swift._clear_cached_auth_credentials()
            with mock.patch('keystoneclient.v2_0.client.Client') as mock_ks_client:
                from keystoneclient.exceptions import Unauthorized
                mock_ks_client.side_effect = Unauthorized
                with self.assertRaises(swift.AuthenticationError):
                    Path(self.test_container).stat()

                # Verify that getting the auth was called two more times because of retry
                # logic
                self.assertEquals(len(mock_get_ks.call_args_list), 2)

    def test_static_large_obj_copy_and_segment_container(self):
        with NamedTemporaryDirectory(change_dir=True) as tmp_d:
            segment_size = 1048576
            obj_size = segment_size * 4 + 100
            self.create_dataset(tmp_d, 1, obj_size)
            obj_path = stor.join(tmp_d,
                                 self.get_dataset_obj_names(1)[0])
            options = {'swift:upload': {'segment_size': segment_size}}
            with settings.use(options):
                obj_path.copy(self.test_container / 'large_object.txt')

            # Verify there is a segment container and that it can be ignored when listing a dir
            segment_container = Path(self.test_container.parent) / ('.segments_%s' % self.test_container.name)  # nopep8
            containers = Path(self.test_container.parent).listdir(ignore_segment_containers=False)
            self.assertTrue(segment_container in containers)
            self.assertTrue(self.test_container in containers)
            containers = Path(self.test_container.parent).listdir(ignore_segment_containers=True)
            self.assertFalse(segment_container in containers)
            self.assertTrue(self.test_container in containers)

            # Verify there are five segments
            objs = set(segment_container.list(condition=lambda results: len(results) == 5))
            self.assertEquals(len(objs), 5)

            # Copy back the large object and verify its contents
            obj_path = Path(tmp_d) / 'large_object.txt'
            Path(self.test_container / 'large_object.txt').copy(obj_path)
            self.assertCorrectObjectContents(obj_path, self.get_dataset_obj_names(1)[0], obj_size)

    @unittest.skipIf(not os.environ.get('OS_TEMP_URL_KEY'), 'No temp url key set')
    def test_temp_url(self):
        basic_file = 'test.txt'
        complex_file = 'my test?file=special_chars.txt'
        with NamedTemporaryDirectory(change_dir=True) as tmp_d:
            nested_tmp_dir = stor.join(tmp_d, 'tmp')
            os.mkdir(nested_tmp_dir)
            basic_file_p = stor.join(nested_tmp_dir, basic_file)
            complex_file_p = stor.join(nested_tmp_dir, 'my test?file=special_chars.txt')

            with stor.open(basic_file_p, 'w') as f:
                f.write('basic test')
            with stor.open(complex_file_p, 'w') as f:
                f.write('complex test')

            self.test_container.upload(['.'])

        with NamedTemporaryDirectory(change_dir=True) as tmp_d:
            basic_obj = stor.Path(
                stor.join(self.test_container, 'tmp', basic_file))
            basic_temp_url = basic_obj.temp_url(inline=False, filename=basic_file)
            r = requests.get(basic_temp_url)
            self.assertEquals(r.content, 'basic test')
            self.assertEquals(r.headers['Content-Disposition'],
                              'attachment; filename="test.txt"; filename*=UTF-8\'\'test.txt')

            complex_obj = stor.Path(
                stor.join(self.test_container, 'tmp', complex_file))
            complex_temp_url = complex_obj.temp_url(inline=False, filename=complex_file)
            r = requests.get(complex_temp_url)
            self.assertEquals(r.content, 'complex test')
            self.assertEquals(r.headers['Content-Disposition'],
                              'attachment; filename="my test%3Ffile%3Dspecial_chars.txt"; filename*=UTF-8\'\'my%20test%3Ffile%3Dspecial_chars.txt')  # nopep8

    def test_condition_failures(self):
        num_test_objs = 20
        test_obj_size = 100
        test_dir = self.test_container / 'test'
        with NamedTemporaryDirectory(change_dir=True) as tmp_d:
            self.create_dataset(tmp_d, num_test_objs, test_obj_size)
            Path('.').copytree(test_dir)

        # Verify a ConditionNotMet exception is thrown when attempting to list
        # a file that hasn't been uploaded
        expected_objs = {
            test_dir / which_obj
            for which_obj in self.get_dataset_obj_names(num_test_objs + 1)
        }

        num_retries = settings.get()['swift']['num_retries']
        with mock.patch('time.sleep') as mock_sleep:
            with self.assertRaises(swift.ConditionNotMetError):
                test_dir.list(condition=lambda results: expected_objs == set(results))
            self.assertTrue(num_retries > 0)
            self.assertEquals(len(mock_sleep.call_args_list), num_retries)

        # Verify that the condition passes when excluding the non-extant file
        expected_objs = {
            test_dir / which_obj
            for which_obj in self.get_dataset_obj_names(num_test_objs)
        }
        objs = test_dir.list(condition=lambda results: expected_objs == set(results))
        self.assertEquals(expected_objs, set(objs))

    def test_list_glob(self):
        num_test_objs = 20
        test_obj_size = 100
        test_dir = self.test_container / 'test'
        with NamedTemporaryDirectory(change_dir=True) as tmp_d:
            self.create_dataset(tmp_d, num_test_objs, test_obj_size)
            Path('.').copytree(test_dir)

        objs = set(test_dir.list(condition=lambda results: len(results) == num_test_objs))
        expected_objs = {
            test_dir / obj_name
            for obj_name in self.get_dataset_obj_names(num_test_objs)
        }
        self.assertEquals(len(objs), num_test_objs)
        self.assertEquals(objs, expected_objs)

        expected_glob = {
            test_dir / obj_name
            for obj_name in self.get_dataset_obj_names(num_test_objs) if obj_name.startswith('1')
        }
        self.assertTrue(len(expected_glob) > 1)
        globbed_objs = set(
            test_dir.glob('1*', condition=lambda results: len(results) == len(expected_glob)))
        self.assertEquals(globbed_objs, expected_glob)

    def test_copytree_w_headers(self):
        with NamedTemporaryDirectory(change_dir=True) as tmp_d:
            open(tmp_d / 'test_obj', 'w').close()
            stor.copytree(
                '.',
                self.test_container,
                headers=['X-Delete-After:1000'])

        obj = stor.join(self.test_container, 'test_obj')
        stat_results = obj.stat()
        self.assertTrue('x-delete-at' in stat_results['headers'])

    def test_rmtree(self):
        with NamedTemporaryDirectory(change_dir=True) as tmp_d:
            # Make a couple empty test files and nested files
            tmp_d = Path(tmp_d)
            os.mkdir(tmp_d / 'my_dir')
            open(tmp_d / 'my_dir' / 'dir_file1', 'w').close()
            open(tmp_d / 'my_dir' / 'dir_file2', 'w').close()
            open(tmp_d / 'base_file1', 'w').close()
            open(tmp_d / 'base_file2', 'w').close()

            stor.copytree(
                '.',
                self.test_container,
                use_manifest=True)

            swift_dir = self.test_container / 'my_dir'
            self.assertEquals(len(swift_dir.list()), 2)
            swift_dir.rmtree()
            self.assertEquals(len(swift_dir.list()), 0)

            base_contents = self.test_container.list()
            self.assertTrue((self.test_container / 'base_file1') in base_contents)
            self.assertTrue((self.test_container / 'base_file1') in base_contents)

            self.test_container.rmtree()

            # TODO figure out a better way to test that the container no longer exists.
            with self.assertRaises(swift.NotFoundError):
                # Replication may have not happened yet for container deletion. Keep
                # listing in intervals until a NotFoundError is thrown
                for i in (0, 1, 3):
                    time.sleep(i)
                    self.test_container.list()

    def test_is_methods(self):
        container = self.test_container
        container = self.test_container
        file_with_prefix = stor.join(container, 'analysis.txt')

        # ensure container is created but empty
        container.post()
        self.assertTrue(stor.isdir(container))
        self.assertFalse(stor.isfile(container))
        self.assertTrue(stor.exists(container))
        self.assertFalse(stor.listdir(container))

        folder = stor.join(container, 'analysis')
        subfolder = stor.join(container, 'analysis', 'alignments')
        file_in_folder = stor.join(container, 'analysis', 'alignments',
                                   'bam.bam')
        self.assertFalse(stor.exists(file_in_folder))
        self.assertFalse(stor.isdir(folder))
        self.assertFalse(stor.isdir(folder + '/'))
        with stor.open(file_with_prefix, 'w') as fp:
            fp.write('data\n')
        self.assertFalse(stor.isdir(folder))
        self.assertTrue(stor.isfile(file_with_prefix))

        with stor.open(file_in_folder, 'w') as fp:
            fp.write('blah.txt\n')

        self.assertTrue(stor.isdir(folder))
        self.assertFalse(stor.isfile(folder))
        self.assertTrue(stor.isdir(subfolder))

    def test_metadata_pulling(self):
        file_in_folder = stor.join(self.test_container,
                                   'somefile.svg')
        with stor.open(file_in_folder, 'w') as fp:
            fp.write('12345\n')

        self.assertEqual(stor.getsize(file_in_folder), 6)
        stat_data = stor.Path(file_in_folder).stat()
        self.assertIn('Content-Type', stat_data)
        self.assertEqual(stat_data['Content-Type'], 'image/svg+xml')

    def test_push_metadata(self):
        if self.test_container.tenant != 'AUTH_swft_test':
            raise unittest.SkipTest('test only works with admin rights')
        obj = self.test_container / 'object.txt'
        with obj.open('w') as fp:
            fp.write('a\n')
        obj.post({'header': ['X-Object-Meta-Custom:text']})
        stat_data = obj.stat()
        # TODO(jtratner): consider validating x-object-meta vs.
        # x-container-meta (otherwise headers won't take)
        self.assertIn('x-object-meta-custom', stat_data['headers'])
        self.assertEqual(stat_data['headers']['x-object-meta-custom'], 'text')
        self.test_container.post({'header': ['X-Container-Meta-Exciting:value'],
                                  'read_acl': '.r:*'})
        stat_data = self.test_container.stat()
        self.assertEqual(stat_data['Read-ACL'], '.r:*')
        self.assertIn('x-container-meta-exciting', stat_data['headers'])
        self.assertEqual(stat_data['headers']['x-container-meta-exciting'], 'value')
        self.test_container.post({'read_acl': '.r:example.com'})
        self.assertEqual(self.test_container.stat()['Read-ACL'],
                         '.r:example.com')

    def test_copytree_to_from_dir_w_manifest(self):
        num_test_objs = 10
        test_obj_size = 100
        with NamedTemporaryDirectory(change_dir=True) as tmp_d:
            self.create_dataset(tmp_d, num_test_objs, test_obj_size)
            # Make a nested file and an empty directory for testing purposes
            tmp_d = Path(tmp_d)
            os.mkdir(tmp_d / 'my_dir')
            open(tmp_d / 'my_dir' / 'empty_file', 'w').close()
            os.mkdir(tmp_d / 'my_dir' / 'empty_dir')

            stor.copytree(
                '.',
                self.test_dir,
                use_manifest=True)

            # Validate the contents of the manifest file
            manifest_contents = utils.get_data_manifest_contents(self.test_dir)
            expected_contents = self.get_dataset_obj_names(num_test_objs)
            expected_contents.extend(['my_dir/empty_file',
                                      'my_dir/empty_dir'])
            expected_contents = [Path('test') / c for c in expected_contents]
            self.assertEquals(set(manifest_contents), set(expected_contents))

        with NamedTemporaryDirectory(change_dir=True) as tmp_d:
            # Download the results successfully
            Path(self.test_dir).copytree(
                'test',
                use_manifest=True)

            # Now delete one of the objects from swift. A second download
            # will fail with a condition error
            Path(self.test_dir / 'my_dir' / 'empty_dir').remove()
            with self.assertRaises(exceptions.ConditionNotMetError):
                Path(self.test_dir).copytree(
                    'test',
                    use_manifest=True,
                    num_retries=0)

    def test_all_segment_container_types_are_deleted(self):
        segment_containers = [stor.join('swift://' + self.test_container.tenant,
                                        fmt % self.test_container.name)
                              for fmt in ('.segments_%s', '%s+segments', '%s_segments')]
        all_containers = segment_containers + [self.test_container]

        test_files = [stor.join(c, 'test_file_tbdeleted.txt') for c in all_containers]
        for t in test_files:
            with stor.open(t, 'w') as fp:
                fp.write('testtxt\n')
        assert all(t.exists() for t in test_files)
        stor.rmtree(self.test_container)
        for t in test_files:
            assert not t.exists(), 'Did not delete %s' % t

    def test_upload_multiple_dirs(self):
        with NamedTemporaryDirectory(change_dir=True) as tmp_d:
            num_test_objs = 10
            tmp_d = Path(tmp_d)

            # Create files filled with random data.
            path1 = tmp_d / 'dir1'
            os.mkdir(path1)
            self.create_dataset(path1, num_test_objs, 10)

            # Create empty dir and file.
            path2 = tmp_d / 'dir2'
            os.mkdir(path2)
            os.mkdir(path2 / 'my_dir')
            open(path2 / 'my_dir' / 'included_file', 'w').close()
            open(path2 / 'my_dir' / 'excluded_file', 'w').close()
            os.mkdir(path2 / 'my_dir' / 'included_dir')
            os.mkdir(path2 / 'my_dir' / 'excluded_dir')

            # Create file in the top level directory.
            open(tmp_d / 'top_level_file', 'w').close()

            to_upload = [
                'dir1',
                'dir2/my_dir/included_file',
                'dir2/my_dir/included_dir',
                'top_level_file',
            ]
            with tmp_d:
                swift_path = self.test_dir / 'subdir'
                swift_path.upload(to_upload, use_manifest=True)

            # Validate the contents of the manifest file
            manifest_contents = utils.get_data_manifest_contents(swift_path)
            expected_contents = [
                Path('dir1') / name
                for name in self.get_dataset_obj_names(num_test_objs)
            ]
            expected_contents.extend([
                'dir2/my_dir/included_file',
                'dir2/my_dir/included_dir',
                'top_level_file',
            ])

            expected_contents = [Path('test/subdir') / c for c in expected_contents]
            self.assertEquals(set(manifest_contents), set(expected_contents))<|MERGE_RESOLUTION|>--- conflicted
+++ resolved
@@ -37,16 +37,10 @@
                 'password': os.environ.get('SWIFT_TEST_PASSWORD'),
                 'num_retries': 5
             }})
-<<<<<<< HEAD
-        self.test_tenant = os.environ.get('SWIFT_TEST_TENANT', 'AUTH_swft_test')
-        self.test_container = Path('swift://%s/%s%s' % (
-            self.test_tenant, os.environ.get('SWIFT_TEST_CONTAINER_PREFIX', ''), uuid.uuid4()))
-=======
         # fall back on to swiftstack auth for tenant
         tenant = os.environ.get('SWIFT_TEST_TENANT', 'AUTH_%s' % os.environ['SWIFT_TEST_USERNAME'])
-
-        self.test_container = Path('swift://%s/%s' % (tenant, uuid.uuid4()))
->>>>>>> 6facc30b
+        container_prefix = os.environ.get('SWIFT_TEST_CONTAINER_PREFIX', '')
+        self.test_container = Path('swift://%s/%s%s' % (tenant, uuid.uuid4()))
         if self.test_container.exists():
             raise ValueError('test container %s already exists.' % self.test_container)
 
@@ -69,21 +63,13 @@
         with mock.patch('swiftclient.client.get_auth_keystone', autospec=True) as mock_get_ks:
             mock_get_ks.side_effect = real_get_keystone
             s = Path(self.test_container).stat()
-<<<<<<< HEAD
-            self.assertEquals(s['Account'], self.test_tenant)
-=======
             self.assertEquals(s['Account'], tenant)
->>>>>>> 6facc30b
             self.assertEquals(len(mock_get_ks.call_args_list), 1)
 
             # The keystone auth should not be called on another stat
             mock_get_ks.reset_mock()
             s = Path(self.test_container).stat()
-<<<<<<< HEAD
-            self.assertEquals(s['Account'], self.test_tenant)
-=======
             self.assertEquals(s['Account'], tenant)
->>>>>>> 6facc30b
             self.assertEquals(len(mock_get_ks.call_args_list), 0)
 
             # Set the auth cache to something bad. The auth keystone should
@@ -91,15 +77,9 @@
             # when retrying auth (with the bad token) and then called by us without
             # a token after the swiftclient raises an authorization error.
             mock_get_ks.reset_mock()
-<<<<<<< HEAD
-            swift._cached_auth_token_map[self.test_tenant]['creds']['os_auth_token'] = 'bad_auth'
-            s = Path(self.test_container).stat()
-            self.assertEquals(s['Account'], self.test_tenant)
-=======
             swift._cached_auth_token_map[tenant]['creds']['os_auth_token'] = 'bad_auth'
             s = Path(self.test_container).stat()
             self.assertEquals(s['Account'], tenant)
->>>>>>> 6facc30b
             self.assertEquals(len(mock_get_ks.call_args_list), 2)
             # Note that the auth_token is passed into the keystone client but then popped
             # from the kwargs. Assert that an auth token is no longer part of the retry calls
