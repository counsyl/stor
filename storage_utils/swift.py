"""
Provides utilities for accessing swift object storage.

Different configuration options are available at the module level, and
these variables are documented under their module declarations.

For swift authentication, the `auth_url`, `username`, and
`password` variables are used.

For methods that take conditions, the `initial_retry_sleep`,
`num_retries`, and `retry_sleep_function` variables are used to
configure the logic around retrying when the condition is not met.
Note that these variables can also be passed to the methods themselves.

Examples:

    A basic example of configuring the swift authentication parameters
    and downloading a directory::

    >>> from storage_utils import swift
    >>> swift.update_settings(auth_url='swift_auth_url.com',
    ...                       username='swift_user',
    ...                       password='swift_pass')
    >>> swift_path = swift.SwiftPath('swift://tenant/container/prefix')
    >>> swift_path.download('dest_dir')

More examples and documentations for swift methods can be found under
the `SwiftPath` class.
"""
from backoff.backoff import with_backoff
from cached_property import cached_property
import cStringIO
import copy
from functools import wraps
import json
import logging
import operator
import os
import tempfile
import threading

from storage_utils import is_swift_path
from storage_utils import path
from storage_utils import utils
from storage_utils.third_party.path import Path
from swiftclient import exceptions as swift_exceptions
from swiftclient import service as swift_service
from swiftclient import client as swift_client
from swiftclient.service import SwiftUploadObject


logger = logging.getLogger(__name__)


# Default module-level settings for swift authentication.
# If None, the OS_AUTH_URL, OS_USERNAME, or OS_PASSWORD
# environment variables will be used
auth_url = os.environ.get('OS_AUTH_URL', 'https://swift.counsyl.com/auth/v2.0')
"""The swift authentication URL

If not set, the ``OS_AUTH_URL`` environment variable will be used. If
that is not set, the ``DEFAULT_AUTH_URL`` global constant will
be used.
"""

username = os.environ.get('OS_USERNAME')
"""The swift username

If not set, the ``OS_USERNAME`` environment variable will be used.
"""

password = os.environ.get('OS_PASSWORD')
"""The swift password

If not set, the ``OS_PASSWORD`` environment variable will be used.
"""

# singleton that collects together auth tokens for storage URLs
_cached_auth_token_map = {}
_singleton_lock = threading.Lock()

# Make the default segment size for static large objects be 1GB
DEFAULT_SEGMENT_SIZE = 1024 * 1024 * 1024

# When a swift method takes a condition, these variables are used to
# configure retry logic. These variables can also be passed
# to the methods themselves
initial_retry_sleep = 1
"""The time to sleep before the first retry"""

num_retries = os.environ.get('OS_NUM_RETRIES', 0)
"""The number of times to retry

Uses the ``OS_NUM_RETRIES`` environment variable or defaults to 0
"""


def _default_retry_sleep_function(t, attempt):
    return t * 2

retry_sleep_function = _default_retry_sleep_function
"""The function that increases sleep time when retrying.

This function needs to take two integer
arguments (time slept last attempt, attempt number) and
return a time to sleep in seconds.
"""


def update_settings(**settings):
    """Updates swift module settings.

    All settings should be updated using this function.

    Args:
        **settings: keyword arguments for settings. Can
            include settings for auth_url, username,
            password, initial_retry_sleep, num_retries,
            and retry_sleep_function.

    Examples:

        To update all authentication settings at once, do::

            from storage_utils import swift
            swift.update_settings(auth_url='swift_auth_url.com',
                                  username='swift_user',
                                  password='swift_pass')

        To update every retry setting at once, do::

            from storage_utils import swift
            swift.update_settings(initial_retry_sleep=5,
                                  num_retries=5,
                                  retry_sleep_function=custom_retry_func)

    """
    for setting, value in settings.items():
        if setting not in globals():
            raise ValueError('invalid setting "%s"' % setting)
        globals()[setting] = value

    _clear_cached_auth_credentials()


def _get_or_create_auth_credentials(tenant_name):
    try:
        return _cached_auth_token_map[tenant_name]
    except KeyError:
        storage_url, auth_token = swift_client.get_auth_keystone(
            auth_url, username, password,
            {'tenant_name': tenant_name},
        )
        creds = {
            'os_storage_url': storage_url,
            'os_auth_token': auth_token
        }

        # Note: we are intentionally ignoring the rare race condition where
        # authentication starts in one thread, then settings are updated, and
        # then authentication finishes in the other.
        with _singleton_lock:
            _cached_auth_token_map[tenant_name] = creds
        return creds


def _clear_cached_auth_credentials():
    with _singleton_lock:
        _cached_auth_token_map.clear()


class SwiftError(Exception):
    """The top-level exception thrown for any swift errors

    The 'caught_exception' attribute of the exception must
    be examined in order to inspect the swift exception that
    happened. A swift exception can either be a
    ``SwiftError`` (thrown by ``swiftclient.service``) or a
    ``ClientError`` (thrown by ``swiftclient.client``)
    """
    def __init__(self, message, caught_exception=None):
        super(SwiftError, self).__init__(message)
        self.caught_exception = caught_exception


class NotFoundError(SwiftError):
    """Thrown when a 404 response is returned from swift"""
    pass


class UnavailableError(SwiftError):
    """Thrown when a 503 response is returned from swift"""
    pass


class FailedUploadError(UnavailableError):
    """Thrown when an upload fails because of availability issues"""
    pass


class UnauthorizedError(SwiftError):
    """Thrown when a 403 response is returned from swift"""
    pass


class AuthenticationError(SwiftError):
    """Thrown when a client has improper authentication credentials.

    Swiftclient throws this error when trying to authenticate with
    the keystone client. This is similar to a 401 HTTP response.
    """
    pass


class ConfigurationError(SwiftError):
    """Thrown when swift is not configured properly.

    Swift needs either module-level or environment authentication
    variables set in order to be configured.
    """
    pass


class ConditionNotMetError(SwiftError):
    """Thrown when a condition is not met."""
    pass


class _Condition(object):
    """A conditional expression that can be applied to some swift methods

    Condition objects take an operator and a right operand. Left operands
    can be checked against the condition. If the condition is not met,
    ConditionNotMetError exceptions are thrown.

    The operators that are supported are ``==``, ``!=``, ``<``, ``>``, ``<=``,
    and ``>=``.

    """
    operators = {
        '==': operator.eq,
        '!=': operator.ne,
        '<': operator.lt,
        '>': operator.gt,
        '<=': operator.le,
        '>=': operator.ge
    }

    def __init__(self, operator, right_operand):
        if operator not in self.operators:
            raise ValueError('invalid operator: "%s"' % operator)
        self.operator = operator
        self.right_operand = right_operand

    def assert_is_met_by(self, left_operand, left_operand_name):
        """Asserts that a condition is met by a left operand

        Args:
            left_operand: The left operand checked against the condition
            left_operand_name: The name of the left operand. Used when
                creating an error message

        Raises:
            ConditionNotMetError: When the condition is not met
        """
        if not self.operators[self.operator](left_operand, self.right_operand):
            raise ConditionNotMetError(
                'condition not met: %s is not %s' % (left_operand_name, self)
            )

    def __str__(self):
        return '%s %s' % (self.operator, self.right_operand)

    def __repr__(self):
        return '%s("%s", %s)' % (type(self).__name__,
                                 self.operator,
                                 self.right_operand)


def make_condition(operator, right_operand):
    """Creates a condition that can be applied to various swift methods.

    Args:
        operator (str): The operator for the condition, can be
            one of ``==``, ``!=``, ``<``, ``>``, ``<=``,
            and ``>=``.
        right_operand: The operand on the right side of the
            condition.

    Examples:
        To make a condition and use it in `SwiftPath.list`::

            from storage_utils.swift import make_condition
            from storage_utils.swift import SwiftPath
            p = SwiftPath('swift://tenant/container/resource')
            # Ensure that the amount of listed objects are greater than 6
            cond = make_condition('>', 6)
            objs = p.list(num_objs_cond=cond)

        An illustration of what it looks like when a condition doesn't pass::

            cond = make_condition('>', 100)
            # ConditionNotMetError is thrown when the condition is not met
            objs = p.list(num_objs_cond=cond)
            Traceback (most recent call last):
            ...
            storage_utils.swift.ConditionNotMetError: condition not met: num
            listed objects is not > 100
    """
    return _Condition(operator, right_operand)


def _swift_retry(exceptions=None):
    """Allows `SwiftPath` methods to take optional retry configuration
    parameters for doing retry logic
    """
    def decorated(func):
        @wraps(func)
        def wrapper(*args, **kwargs):
            retries = kwargs.pop('num_retries', num_retries)
            initial_sleep = kwargs.pop('initial_retry_sleep',
                                       initial_retry_sleep)
            sleep_function = kwargs.pop('retry_sleep_function',
                                        retry_sleep_function)

            return with_backoff(func,
                                exceptions=exceptions,
                                sleep_function=sleep_function,
                                retries=retries,
                                initial_sleep=initial_sleep)(*args, **kwargs)
        return wrapper
    return decorated


def _propagate_swift_exceptions(func):
    """Bubbles all swift exceptions as `SwiftError` classes
    """
    @wraps(func)
    def wrapper(*args, **kwargs):
        try:
            return func(*args, **kwargs)
        except (swift_service.SwiftError,
                swift_exceptions.ClientException) as e:
            # SwiftErrors catch Client exceptions and store them in the
            # 'exception' attribute. Try to get the client exception
            # here if there is one so that its http status can be
            # examined to throw specific exceptions.
            client_exception = getattr(e, 'exception', e)

            http_status = getattr(client_exception, 'http_status', None)
            if http_status == 403:
                logger.error('unauthorized error in swift operation - %s', str(e))
                raise UnauthorizedError(str(e), e)
            elif http_status == 404:
                raise NotFoundError(str(e), e)
            elif http_status == 503:
                logger.error('unavailable error in swift operation - %s', str(e))
                raise UnavailableError(str(e), e)
            elif 'reset contents for reupload' in str(e):
                # When experiencing HA issues, we sometimes encounter a
                # ClientException from swiftclient during upload. The exception
                # is thrown here -
                # https://github.com/openstack/python-swiftclient/blob/84d110c63ecf671377d4b2338060e9b00da44a4f/swiftclient/client.py#L1625  # nopep8
                # Treat this as a FailedUploadError
                logger.error('upload error in swift put_object operation - %s', str(e))
                raise FailedUploadError(str(e), e)
            elif 'Unauthorized.' in str(e):
                # Swiftclient catches keystone auth errors at
<<<<<<< HEAD
                # https://github.com/openstack/python-swiftclient/blob/master/swiftclient/client.py#L536  # nopep8
                # Parse the message since they dont bubble the exception or provide more
                # information
=======
                # https://github.com/openstack/python-swiftclient/blob/master/swiftclient/client.py#L536 # nopep8
                # Parse the message since they don't bubble the exception or
                # provide more information
>>>>>>> 52b00985
                logger.warning('auth error in swift operation - %s', str(e))
                raise AuthenticationError(str(e), e)
            else:
                logger.error('unexpected swift error - %s', str(e))
                raise SwiftError(str(e), e)

    return wrapper


def _retry_on_cached_auth_err(func):
    """Retry a function with cleared auth credentials on AuthenticationError"""
    @wraps(func)
    def wrapper(*args, **kwargs):
        try:
            return func(*args, **kwargs)
        except AuthenticationError:
            logger.info('auth failed, retrying with cleared auth cache')
            _clear_cached_auth_credentials()
            return func(*args, **kwargs)
    return wrapper


def _delegate_to_buffer(attr_name, valid_modes=None):
    "Factory function that delegates file-like properties to underlying buffer"
    def wrapper(self, *args, **kwargs):
        if self.closed:
            raise ValueError('I/O operation on closed file')
        if valid_modes and self.mode not in valid_modes:
            raise TypeError('SwiftFile must be in modes %s to %r' %
                            (valid_modes, attr_name))
        try:
            func = getattr(self._buffer, attr_name)
            return func(*args, **kwargs)
        except AttributeError:
            raise AttributeError("'%s' object has no attribute '%s'" %
                                 (self, attr_name))
    wrapper.__name__ = attr_name
    return wrapper


def _with_slash(p):
    "Appends a trailing slash to a path if it doesn't have one"
    return p if not p or p.endswith('/') else p + '/'


def _posix_path_to_object_name(p):
    """Given a posix path, consruct its object name.

    Any relative or absolute directory markers at the beginning of
    the path will be stripped, for example::

        ../../my_file -> my_file
        ./my_dir -> my_dir
        .hidden_dir/file -> .hidden_dir/file
        /absolute_dir -> absolute_dir

    Args:
        p (str): The input path

    Returns:
        Path: The object name. An empty path will be returned in
            the case of the input path only consisting of absolute
            or relative directory markers (i.e. '/' -> '', './' -> '')
    """
    p_parts = Path(p).expand().split('/')
    obj_start = next((i for i, part in enumerate(p_parts) if part not in ('', '..', '.')), None)
    return Path('') if obj_start is None else Path('/'.join(p_parts[obj_start:]))


class SwiftFile(object):
    """Provides methods for reading and writing swift objects returned by
    `SwiftPath.open`.

    Objects are retrieved from `SwiftPath.open`. For example::

        obj = path('swift://tenant/container/object').open(mode='r')
        contents = obj.read()

    The above opens an object and reads its contents. To write to an
    object::

        obj = path('swift://tenant/container/object').open(mode='w')
        obj.write('hello ')
        obj.write('world')
        obj.close()

    Note that the writes will not be commited until the object has been
    closed. It is recommended to use `SwiftPath.open` as a context manager
    to avoid forgetting to close the resource::

        with path('swift://tenant/container/object').open(mode='r') as obj:
            obj.write('Hello world!')

    One can modify which parameters are use for swift upload when writing
    by passing them to ``open`` like so::

        with path('..').open(mode='r', swift_upload_options={'use_slo': True}) as obj:
            obj.write('Hello world!')

    In the above, `SwiftPath.upload` will be passed ``use_slo=False`` when
    the upload happens
    """
    closed = False
    _READ_MODES = ('r', 'rb')
    _WRITE_MODES = ('w', 'wb')
    _VALID_MODES = _READ_MODES + _WRITE_MODES

    def __init__(self, swift_path, mode='r', **swift_upload_kwargs):
        """Initializes a swift object

        Args:
            swift_path (SwiftPath): The path that represents an individual
                object
            mode (str): The mode of the resource. Can be "r" and "rb" for
                reading the resource and "w" and "wb" for writing the
                resource.
            **swift_upload_kwargs: The arguments that will be passed to
                `SwiftPath.upload` if writes occur on the object
        """
        if mode not in self._VALID_MODES:
            raise ValueError('invalid mode for swift file: %r' % mode)
        self._swift_path = swift_path
        self.mode = mode
        self._swift_upload_kwargs = swift_upload_kwargs

    def __enter__(self):
        if self.closed:
            raise ValueError('I/O operation on closed file.')
        return self

    def __exit__(self, type, value, traceback):
        self.close()

    @cached_property
    def _buffer(self):
        "Cached buffer of data read from or to be written to Object Storage"
        if self.mode in ('r', 'rb'):
            return cStringIO.StringIO(self._swift_path._read_object())
        elif self.mode in ('w', 'wb'):
            return cStringIO.StringIO()
        else:
            raise ValueError('cannot obtain buffer in mode: %r' % self.mode)

    seek = _delegate_to_buffer('seek', valid_modes=_VALID_MODES)
    newlines = _delegate_to_buffer('newlines', valid_modes=_VALID_MODES)

    read = _delegate_to_buffer('read', valid_modes=_READ_MODES)
    readlines = _delegate_to_buffer('readlines', valid_modes=_READ_MODES)
    readline = _delegate_to_buffer('readline', valid_modes=_READ_MODES)

    write = _delegate_to_buffer('write', valid_modes=_WRITE_MODES)
    writelines = _delegate_to_buffer('writelines', valid_modes=_WRITE_MODES)
    truncate = _delegate_to_buffer('truncate', valid_modes=_WRITE_MODES)

    @property
    def name(self):
        return self._swift_path

    def close(self):
        if self.mode in self._WRITE_MODES:
            self.flush()
        self._buffer.close()
        self.closed = True
        del self.__dict__['_buffer']

    def flush(self):
        """Flushes the write buffer to swift (if it exists)"""
        if self.mode not in self._WRITE_MODES:
            raise TypeError("SwiftFile must be in modes %s to 'flush'" %
                            (self._WRITE_MODES,))
        if self._buffer.tell():
            self._swift_path.write_object(self._buffer.getvalue(),
                                          **self._swift_upload_kwargs)


class SwiftPath(str):
    """
    Provides the ability to manipulate and access resources on swift
    with a similar interface to the path library.
    """
    swift_drive = drive = 'swift://'

    def __init__(self, swift):
        """Validates swift path is in the proper format.

        Args:
            swift (str): A path that matches the format of
                "swift://{tenant_name}/{container_name}/{rest_of_path}".
                The "swift://" prefix is required in the path.
        """
        if not hasattr(swift, 'startswith') or not swift.startswith(self.swift_drive):
            raise ValueError('path must have %s (got %r)' % (self.swift_drive, swift))
        return super(SwiftPath, self).__init__(swift)

    def __repr__(self):
        return 'SwiftPath("%s")' % self

    def __add__(self, more):
        return SwiftPath(super(SwiftPath, self).__add__(more))

    def __div__(self, rel):
        """Join two path components, adding a separator character if needed."""
        return SwiftPath(os.path.join(self, rel))

    # Make the / operator work even when true division is enabled.
    __truediv__ = __div__

    def is_ambiguous(self):
        """Returns true if it cannot be determined if the path is a
        file or directory
        """
        return not self.endswith('/') and not self.ext

    @property
    def name(self):
        """The name of the path, mimicking path.py's name property"""
        return Path(self).name

    @property
    def parent(self):
        """The parent of the path, mimicking path.py's parent property"""
        return self.__class__(Path(self).parent)

    @property
    def ext(self):
        """The extension of the file"""
        return Path(self).ext

    def dirname(self):
        """The directory name of the path, mimicking path.py's dirname()"""
        return self.__class__(Path(self).dirname())

    def basename(self):
        """The base name name of the path, mimicking path.py's basename()"""
        return Path(self).basename()

    def _get_parts(self):
        """Returns the path parts (excluding swift://) as a list of strings."""
        if len(self) > len(self.swift_drive):
            return self[len(self.swift_drive):].split('/')
        else:
            return []

    @property
    def tenant(self):
        """Returns the tenant name from the path or return None"""
        parts = self._get_parts()
        return parts[0] if len(parts) > 0 and parts[0] else None

    @property
    def container(self):
        """Returns the container name from the path or None."""
        parts = self._get_parts()
        return parts[1] if len(parts) > 1 and parts[1] else None

    @property
    def resource(self):
        """Returns the resource as a ``path.Path`` object or None.

        A resource can be a single object or a prefix to objects.
        Note that it's important to keep the trailing slash in a resource
        name for prefix queries.
        """
        parts = self._get_parts()
        joined_resource = '/'.join(parts[2:]) if len(parts) > 2 else None

        return path(joined_resource) if joined_resource else None

    def _get_swift_connection_options(self, **options):
        """Returns options for constructing ``SwiftService`` and
        ``Connection`` objects.

        Args:
            options: Additional options that are directly passed
                into connection options.

        Raises:
            ConfigurationError: The needed swift environment variables
                aren't set.
        """
        global username, password, auth_url

        if not username or not password or not auth_url:
            raise ConfigurationError((
                'OS_AUTH_URL, OS_USERNAME, and OS_PASSWORD environment vars '
                'must be set for swift authentication. The username, password '
                'and auth_url settings variables may also be set with update_settings.'
            ))

        # Set additional options on top of what was passed in
        options['os_tenant_name'] = self.tenant
        options['os_auth_url'] = auth_url
        options['os_username'] = username
        options['os_password'] = password
        options.update(**_get_or_create_auth_credentials(self.tenant))

        # Merge options with global and local ones
        options = dict(swift_service._default_global_options,
                       **dict(swift_service._default_local_options,
                              **options))
        swift_service.process_options(options)
        return options

    def _get_swift_service(self, **options):
        """Initialize a swift service based on the path.

        Uses the tenant name of the path and an auth url to instantiate
        the swift service. The ``OS_AUTH_URL`` environment variable is used
        as the authentication url if set, otherwise the default auth
        url setting is used.

        Args:
            options: Additional options that are directly passed
                into swift service creation.

        Returns:
            swiftclient.service.SwiftService: The service instance.
        """
        conn_opts = self._get_swift_connection_options(**options)
        return swift_service.SwiftService(conn_opts)

    def _get_swift_connection(self, **options):
        """Initialize a swift client connection based on the path.

        The python-swiftclient package offers a couple ways to access data,
        with a raw Connection object being a lower-level interface to swift.
        For cases like reading individual objects, a raw Connection object
        is easier to utilize.

        Args:
            options: Additional options that are directly passed
                into swift connection creation.

        Returns:
            swiftclient.client.Connection: The connection instance.
        """
        conn_opts = self._get_swift_connection_options(**options)
        return swift_service.get_conn(conn_opts)

    @_retry_on_cached_auth_err
    @_propagate_swift_exceptions
    def _swift_connection_call(self, method_name, *args, **kwargs):
        """Instantiates a ``Connection`` object and runs ``method_name``."""
        connection = self._get_swift_connection()
        method = getattr(connection, method_name)
        return method(*args, **kwargs)

    @_retry_on_cached_auth_err
    @_propagate_swift_exceptions
    def _swift_service_call(self, method_name, *args, **kwargs):
        """Instantiates a ``SwiftService`` object and runs ``method_name``."""
        method_options = copy.deepcopy(kwargs)
        service_options = method_options.pop('_service_options', {})
        service = self._get_swift_service(**service_options)
        method = getattr(service, method_name)
        results = method(*args, **method_options)

        results = [results] if isinstance(results, dict) else list(results)
        for r in results:
            if 'error' in r:
                http_status = getattr(r['error'], 'http_status', None)
                if not http_status or http_status >= 400:
                    raise r['error']

        return results

    @_swift_retry(exceptions=(NotFoundError, UnavailableError))
    def _read_object(self):
        """Reads an individual object.

        This method retries `num_retries` times if swift is unavailable or if
        the object is not found. View
        `module-level documentation <swiftretry>` for more
        information about configuring retry logic at the module or method
        level.
        """
        headers, content = self._swift_connection_call('get_object',
                                                       self.container,
                                                       self.resource)
        return content

    def write_object(self, content, **swift_upload_args):
        """Writes an individual object.

        Note that this method writes the provided content to a temporary
        file before uploading. This allows us to reuse code from swift's
        uploader (static large object support, etc.).

        For information about the retry logic of this method, view
        `SwiftPath.upload`.

        Args:
            content (str): The content of the object
            **swift_upload_args: Keyword arguments to pass to
                `SwiftPath.upload`
        """
        with tempfile.NamedTemporaryFile() as fp:
            fp.write(content)
            fp.flush()
            suo = SwiftUploadObject(fp.name, object_name=self.resource)
            return self.upload([suo], **swift_upload_args)

    def open(self, mode='r', swift_upload_options=None):
        """Opens a `SwiftFile` that can be read or written to.

        For examples of reading and writing opened objects, view
        `SwiftFile`.

        Args:
            mode (str): The mode of object IO. Currently supports reading
                ("r" or "rb") and writing ("w", "wb")
            swift_upload_options (dict): A dictionary of arguments that will be
                passed as keyword args to `SwiftPath.upload` if any writes
                occur on the opened resource.

        Returns:
            SwiftFile: The swift object.

        Raises:
            SwiftError: A swift client error occurred.
        """
        swift_upload_options = swift_upload_options or {}
        return SwiftFile(self, mode=mode, **swift_upload_options)

    @_swift_retry(exceptions=(ConditionNotMetError, UnavailableError))
    def list(self,
             starts_with=None,
             limit=None,
             num_objs_cond=None,
             # intentionally not documented
             list_as_dir=False):
        """List contents using the resource of the path as a prefix.

        This method retries `num_retries` times if swift is unavailable
        or if the number of objects returned does not match the
        ``num_objs_cond`` condition. View
        `module-level documentation <swiftretry>` for more
        information about configuring retry logic at the module or method
        level.

        Args:
            starts_with (str): Allows for an additional search path to
                be appended to the resource of the swift path. Note that the
                current resource path is treated as a directory
            limit (int): Limit the amount of results returned
            num_objs_cond (SwiftCondition): The method will only return
                results when the number of objects returned meets this
                condition.

        Returns:
            List[SwiftPath]: Every path in the listing.

        Raises:
            SwiftError: A swift client error occurred.
            ConditionNotMetError: Results were returned, but they did not
                meet the num_objs_cond condition.
        """
        tenant = self.tenant
        prefix = self.resource
        full_listing = limit is None

        # When starts_with is provided, treat the resource as a
        # directory that has the starts_with parameter after it. This allows
        # the user to specify a path like tenant/container/mydir
        # and do an additional glob on a directory-like structure
        if starts_with:
            prefix = prefix / starts_with if prefix else starts_with

        list_kwargs = {
            'full_listing': full_listing,
            'limit': limit,
            'prefix': prefix
        }
        if self.container and list_as_dir:
            # Swift doesn't allow a delimeter for tenant-level listing,
            # however, this isn't a problem for list_as_dir since a tenant
            # will only have containers
            list_kwargs['delimiter'] = '/'

            # Ensure that the prefix has a '/' at the end of it for listdir
            list_kwargs['prefix'] = _with_slash(list_kwargs['prefix'])

        if self.container:
            results = self._swift_connection_call('get_container',
                                                  self.container,
                                                  **list_kwargs)
        else:
            results = self._swift_connection_call('get_account',
                                                  **list_kwargs)

        path_pre = SwiftPath('swift://%s/%s' % (tenant, self.container or ''))
        paths = list({
            path_pre / (r.get('name') or r['subdir'].rstrip('/')) for r in results[1]
        })

        if num_objs_cond:
            num_objs_cond.assert_is_met_by(len(paths), 'num listed objects')

        return paths

    def listdir(self):
        """Lists the path as a dir, returning top-level directories and files

        For information about retry logic on this method, see
        `SwiftPath.list`
        """
        return self.list(list_as_dir=True)

    @_swift_retry(exceptions=(ConditionNotMetError, UnavailableError))
    def glob(self, pattern, num_objs_cond=None):
        """Globs all objects in the path with the pattern.

        This glob is only compatible with patterns that end in * because of
        swift's inability to do searches other than prefix queries.

        Note that this method assumes the current resource is a directory path
        and treats it as such. For example, if the user has a swift path of
        swift://tenant/container/my_dir (without the trailing slash), this
        method will perform a swift query with a prefix of mydir/pattern.

        This method retries `num_retries` times if swift is unavailable or if
        the number of globbed patterns does not match the ``num_objs_cond``
        condition. View `module-level documentation <swiftretry>`
        for more information about configuring retry logic at the module or
        method level.

        Args:
            pattern (str): The pattern to match. The pattern can only have
                up to one '*' at the end.
            num_objs_cond (SwiftCondition): The method will only return
                results when the number of objects returned meets this
                condition.

        Returns:
            List[SwiftPath]: Every matching path.

        Raises:
            SwiftError: A swift client error occurred.
            ConditionNotMetError: Results were returned, but they did not
                meet the num_objs_cond condition.
        """
        if pattern.count('*') > 1:
            raise ValueError('multiple pattern globs not supported')
        if '*' in pattern and not pattern.endswith('*'):
            raise ValueError('only prefix queries are supported')

        paths = self.list(starts_with=pattern.replace('*', ''), num_retries=0)

        if num_objs_cond:
            num_objs_cond.assert_is_met_by(len(paths), 'num globbed objects')

        return paths

    @_swift_retry(exceptions=UnavailableError)
    def first(self):
        """Returns the first result from the list results of the path

        See `module-level retry <swiftretry>` documentation for more.

        Raises:
            SwiftError: A swift client error occurred.
        """
        results = self.list(limit=1, num_retries=0)
        return results[0] if results else None

    @_swift_retry(exceptions=UnavailableError)
    def exists(self):
        """Checks existence of the path.

        Returns True if the path exists, False otherwise.

        See `module-level retry <swiftretry>` documentation for more.

        Returns:
            bool: True if the path exists, False otherwise.

        Raises:
            SwiftError: A non-404 swift client error occurred.
        """
        try:
            return bool(self.first(num_retries=0))
        except NotFoundError:
            return False

    @_swift_retry(exceptions=(UnavailableError))
    def _download_object(self, out_file):
        """Downloads a single object to an output file.

        This method retries ``num_retries`` times if swift is unavailable.
        View module-level documentation for more information about configuring
        retry logic at the module or method level.

        Args:
            out_file (str): The output file

        Raises:
            ValueError: This method was called on a path that has no
                container or object
        """
        if not self.resource:
            raise ValueError('can only call download_object on object path')

        self._swift_service_call('download',
                                 container=self.container,
                                 objects=[self.resource],
                                 options={'out_file': out_file})

    @_swift_retry(exceptions=(UnavailableError))
    def download_objects(self,
                         dest,
                         objects,
                         object_threads=10,
                         container_threads=10,):
        """Downloads a list of objects to a destination folder.

        Note that this method takes a list of complete relative or absolute
        paths to objects (in contrast to taking a prefix). If any object
        does not exist, the call will fail with partially downloaded objects
        residing in the destination path.

        This method retries ``num_retries`` times if swift is unavailable.
        View `module-level documentation <swiftretry>` for more information
        about configuring retry logic at the module or method level.

        Args:
            dest (str): The destination folder to download to. The directory
                will be created if it doesnt exist.
            object_threads (int): The amount of threads to use for downloading
                objects.
            container_threads (int): The amount of threads to use for
                downloading containers.
            objs (List[str|PosixPath|SwiftPath]): The list of objects to
                download. The objects can paths relative to the download path
                or absolute swift paths. Any absolute swift path must be
                children of the download path

        Returns:
            dict: A mapping of all requested ``objs`` to their location on
                disk

        Raises:
            ValueError: This method was called on a path that has no
                container

        Examples:

            To download a objects to a ``dest/folder`` destination::

                from storage_utils import path
                p = path('swift://tenant/container/dir/')
                results = p.download_objects('dest/folder', ['subdir/f1.txt',
                                                             'subdir/f2.txt'])
                print results
                {
                    'subdir/f1.txt': 'dest/folder/subdir/f1.txt',
                    'subdir/f2.txt': 'dest/folder/subdir/f2.txt'
                }

            To download full swift paths relative to a download path::

                from storage_utils import path
                p = path('swift://tenant/container/dir/')
                results = p.download_objects('dest/folder', [
                    'swift://tenant/container/dir/subdir/f1.txt',
                    'swift://tenant/container/dir/subdir/f2.txt'
                ])
                print results
                {
                    'swift://tenant/container/dir/subdir/f1.txt': 'dest/folder/subdir/f1.txt',
                    'swift://tenant/container/dir/subdir/f2.txt': 'dest/folder/subdir/f2.txt'
                }
        """
        if not self.container:
            raise ValueError('cannot call download_objects on tenant with no container')

        # Convert requested download objects to full object paths
        obj_base = self.resource or path('')
        objs_to_download = {
            obj: path(obj).resource if is_swift_path(obj) else obj_base / obj
            for obj in objects
        }

        for obj in objs_to_download:
            if is_swift_path(obj) and not obj.startswith(_with_slash(self)):
                raise ValueError(
                    '"%s" must be child of download path "%s"' % (obj, self))

        service_options = {
            'object_dd_threads': object_threads,
            'container_threads': container_threads
        }
        download_options = {
            'prefix': _with_slash(self.resource),
            'out_directory': dest,
            'remove_prefix': True
        }
        results = self._swift_service_call('download',
                                           _service_options=service_options,
                                           container=self.container,
                                           objects=objs_to_download.values(),
                                           options=download_options)
        results = {r['object']: r['path'] for r in results}

        # Return results mapped back to their input name
        return {obj: results[objs_to_download[obj]] for obj in objects}

    @_swift_retry(exceptions=(ConditionNotMetError, UnavailableError))
    def download(self,
                 dest,
                 object_threads=10,
                 container_threads=10,
                 num_objs_cond=None):
        """Downloads a directory to a destination.

        This method retries `num_retries` times if swift is unavailable or if
        the number of downloaded objects does not match the ``num_objs_cond``
        condition. View `module-level documentation <storage_utils.swift>`
        for more information about configuring retry logic at the module or
        method level.

        Note that the destintation directory will be created automatically if
        it doesn't exist.

        Args:
            dest (str): The destination directory to download results to.
                The directory will be created if it doesn't exist.
            object_threads (int): The amount of threads to use for downloading
                objects.
            container_threads (int): The amount of threads to use for
                downloading containers.
            num_objs_cond (SwiftCondition): The method will only return
                results when the number of objects downloaded meets this
                condition. Partially downloaded results will not be deleted.

        Raises:
            SwiftError: A swift client error occurred.
            ConditionNotMetError: Results were returned, but they did not
                meet the ``num_objs_cond`` condition.

        Returns:
            dict: A mapping of the destination to the download path
        """
        if not self.container:
            raise ValueError('cannot call download on tenant with no container')

        service_options = {
            'object_dd_threads': object_threads,
            'container_threads': container_threads
        }
        download_options = {
            'prefix': _with_slash(self.resource),
            'out_directory': dest,
            'remove_prefix': True
        }
        results = self._swift_service_call('download',
                                           self.container,
                                           _service_options=service_options,
                                           options=download_options)

        if num_objs_cond:
            num_objs_cond.assert_is_met_by(len(results),
                                           'num downloaded objects')

        return {self: dest}

    @_swift_retry(exceptions=UnavailableError)
    def upload(self,
               to_upload,
               segment_size=DEFAULT_SEGMENT_SIZE,
               use_slo=True,
               leave_segments=False,
               changed=False,
               object_name=None,
               object_threads=10,
               segment_threads=10):
        """Uploads a list of files and directories to swift.

        This method retries `num_retries` times if swift is unavailable.
        View `module-level documentation <storage_utils.swift>` for more
        information about configuring retry logic at the module or method
        level.

        For example::

            with path('/path/to/upload/dir'):
                path('swift://tenant/container').upload(['.'])

        Notes:

            - This method upload on paths relative to the current
              directory. In order to load files relative to a target directory,
              use path as a context manager to change the directory.

            - When large files are split into segments, they are uploaded
              to a segment container named .segments_${container_name}

        Args:
            to_upload (list): A list of file names, directory names, or
                `SwiftUploadObject` objects to upload.
            segment_size (int|str): Upload files in segments no larger than
                <segment_size> (in bytes) and then create a "manifest" file
                that will download all the segments as if it were the original
                file. Sizes may also be expressed as bytes with the B suffix,
                kilobytes with the K suffix, megabytes with the M suffix or
                gigabytes with the G suffix.'
            use_slo (bool): When used in conjunction with segment_size, it
                will create a Static Large Object instead of the default
                Dynamic Large Object.
            leave_segments (bool): Indicates that you want the older segments
                of manifest objects left alone (in the case of overwrites).
            changed (bool): Upload only files that have changed since last
                upload.
            object_threads (int): The number of threads to use when uploading
                full objects.
            segment_threads (int): The number of threads to use when uploading
                object segments.

            Raises:
                SwiftError: A swift client error occurred.
        """
        if not self.container:
            raise ValueError('must specify container when uploading')

        swift_upload_objects = [
            name for name in to_upload
            if isinstance(name, SwiftUploadObject)
        ]
        all_files_to_upload = utils.walk_files_and_dirs([
            name for name in to_upload
            if not isinstance(name, SwiftUploadObject)
        ])

        # Convert everything to swift upload objects and prepend the relative
        # resource directory to uploaded results.
        resource_base = _with_slash(self.resource) or path('')
        swift_upload_objects.extend([
            SwiftUploadObject(f, object_name=resource_base / _posix_path_to_object_name(f))
            for f in all_files_to_upload
        ])

        service_options = {
            'object_uu_threads': object_threads,
            'segment_threads': segment_threads
        }
        upload_options = {
            'segment_size': segment_size,
            'use_slo': use_slo,
            'segment_container': '.segments_%s' % self.container,
            'leave_segments': leave_segments,
            'changed': changed
        }
        return self._swift_service_call('upload',
                                        self.container,
                                        swift_upload_objects,
                                        _service_options=service_options,
                                        options=upload_options)

    copy = utils.copy
    copytree = utils.copytree

    @_swift_retry(exceptions=UnavailableError)
    def remove(self):
        """Removes a single object.

        This method retries `num_retries` times if swift is unavailable.
        View `module-level documentation <swiftretry>` for more
        information about configuring retry logic at the module or method
        level.

        Raises:
            ValueError: The path is invalid.
            SwiftError: A swift client error occurred.
        """
        if not self.container or not self.resource:
            raise ValueError('path must contain a container and resource to '
                             'remove')

        return self._swift_service_call('delete',
                                        self.container,
                                        [self.resource])

    @_swift_retry(exceptions=UnavailableError)
    def rmtree(self):
        """Removes a resource and all of its contents.

        This method retries `num_retries` times if swift is unavailable.
        View `module-level documentation <storage_utils.swift>` for more
        information about configuring retry logic at the module or method
        level.

        Note that when removing a container, the associated segment container
        will also be removed if it exists. So, if one removes
        ``swift://tenant/container``, ``swift://tenant/container_segments``
        will also be deleted.

        Raises:
            SwiftError: A swift client error occurred.
        """
        if not self.container:
            raise ValueError('swift path must include container for rmtree')

        deleting_segments = 'segments' in self.container
        if deleting_segments:
            logger.warning('performing rmtree with segment container "%s". '
                           'This could cause issues when accessing objects '
                           'referencing those segments. Note that segments '
                           'and segment containers are automatically deleted '
                           'when their associated objects or containers are '
                           'deleted.', self.container)

        if not self.resource:
            results = self._swift_service_call('delete',
                                               self.container)
            # Try to delete a segment container since swift client does not
            # do this automatically
            if not deleting_segments:
                segment_containers = ('%s_segments' % self.container,
                                      '.segments_%s' % self.container)
                for segment_container in segment_containers:
                    try:
                        self._swift_service_call('delete', segment_container)
                    except NotFoundError:
                        pass
            return results
        else:
            to_delete = [p.resource for p in self.list()]
            return self._swift_service_call('delete',
                                            self.container,
                                            to_delete)

    @_swift_retry(exceptions=UnavailableError)
    def stat(self):
        """Performs a stat on the path.

        Note that the path can be a tenant, container, or
        object. Using ``stat`` on a directory of objects will
        produce a `NotFoundError`.

        This method retries ``num_retries`` times if swift is unavailable.
        View `module-level documentation <swiftretry>` for more information
        about configuring retry logic at the module or method level.

        The return value is dependent on if the path points to a tenant,
        container, or object.

        For tenants, an example return dictionary is the following::

            {
                'Account': 'AUTH_seq_upload_prod',
                # The number of containers in the tenant
                'Containers': 31,
                # The number of objects in the tenant
                'Objects': '19955615',
                # The total bytes used in the tenant
                'Bytes': '24890576770484',
                'Containers-in-policy-"3xreplica"': '31',
                'Objects-in-policy-"3xreplica"': '19955615',
                'Bytes-in-policy-"3xreplica"': '24890576770484',
                # The tenant ACLs. An empty dict is returned if the user
                # does not have admin privileges on the tenant
                'Account-Access': {
                    'admin': ['swft_labprod_admin'],
                    'read-only': ['seq_upload_rnd','swft_labprod'],
                    'read-write': ['svc_svc_seq']
                }
            }

        For containers, an example return dictionary is the following::

            {
                'Account': 'AUTH_seq_upload_prod',
                'Container': '2016-01',
                # The number of objects in the container
                'Objects': '43868',
                # The size of all objects in the container
                'Bytes': '55841489571',
                # Read and write ACLs for the container
                'Read-ACL': '',
                'Write-ACL': '',
                'Sync-To': '',
                'Sync-Key': ''
            }

        For objects, an example return dictionary is the following::

            {
                'Account': 'AUTH_seq_upload_prod',
                'Container': '2016-01',
                'Object': Path('object.txt'),
                'Content-Type': 'application/octet-stream',
                # The size of the object
                'Content-Length': '112',
                # The last time the object was modified
                'Last-Modified': 'Fri, 15 Jan 2016 05:22:46 GMT',
                # The MD5 checksum of the object. NOTE that if a large
                # object is uploaded in segments that this will be the
                # checksum of a segment
                'ETag': '87f0b7f04557315e6d1e6db21742d31c',
                'Manifest': None
            }

        Raises:
            NotFoundError: When the tenant, container, or
                object can't be found.
        """
        stat_objects = [self.resource] if self.resource else None
        result = self._swift_service_call('stat',
                                          container=self.container,
                                          objects=stat_objects)[0]

        stat_values = {
            k.replace(' ', '-'): v
            for k, v in result['items']
        }

        if result['action'] == 'stat_account':
            # Load account ACLs
            stat_values['Access-Control'] = json.loads(
                result['headers'].get('x-account-access-control', '{}'))

        return stat_values

    @_swift_retry(exceptions=UnavailableError)
    def post(self, options=None):
        """Post operations on the path.

        This method retries `num_retries` times if swift is unavailable.
        View `module-level documentation <swiftretry>` for more
        information about configuring retry logic at the module or method
        level.

        Args:
            options (dict): A dictionary containing options to override the
                global options specified during the service object creation.
                These options are applied to all post operations performed by
                this call, unless overridden on a per object basis. Possible
                options are given below::

                    {
                        'meta': [],
                        'headers': [],
                        'read_acl': None,   # For containers only
                        'write_acl': None,  # For containers only
                        'sync_to': None,    # For containers only
                        'sync_key': None    # For containers only
                    }

        Raises:
            SwiftError: A swift client error occurred.
        """
        if not self.container or self.resource:
            raise ValueError('post only works on container paths')

        return self._swift_service_call('post',
                                        container=self.container,
                                        options=options)

    def _noop(attr_name):
        def wrapper(self):
            return type(self)(self)
        wrapper.__name__ = attr_name
        wrapper.__doc__ = 'No-op for %r' % attr_name
        return wrapper

    abspath = _noop('abspath')
    expanduser = _noop('expanduser')

    def expandvars(self):
        "Expand system environment variables in path"
        return type(self)(os.path.expandvars(self))

    def expand(self):
        "Expand variables and normalize path"
        return self.expandvars().normpath()

    def normpath(self):
        "Normalize path following linux conventions"
        normed = os.path.normpath('/' + str(self)[len(self.swift_drive):])[1:]
        return type(self)(self.swift_drive + normed)<|MERGE_RESOLUTION|>--- conflicted
+++ resolved
@@ -366,15 +366,9 @@
                 raise FailedUploadError(str(e), e)
             elif 'Unauthorized.' in str(e):
                 # Swiftclient catches keystone auth errors at
-<<<<<<< HEAD
-                # https://github.com/openstack/python-swiftclient/blob/master/swiftclient/client.py#L536  # nopep8
-                # Parse the message since they dont bubble the exception or provide more
-                # information
-=======
                 # https://github.com/openstack/python-swiftclient/blob/master/swiftclient/client.py#L536 # nopep8
                 # Parse the message since they don't bubble the exception or
                 # provide more information
->>>>>>> 52b00985
                 logger.warning('auth error in swift operation - %s', str(e))
                 raise AuthenticationError(str(e), e)
             else:
