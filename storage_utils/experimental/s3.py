--- conflicted
+++ resolved
@@ -574,16 +574,7 @@
         with S3DownloadLogger(len(files_to_download)) as dl:
             pool = ThreadPool(options['object_threads'])
             try:
-<<<<<<< HEAD
-                for result in pool.imap_unordered(download_w_config,
-                                                  files_to_download):
-                    if result['success']:
-                        dl.add_result(result)
-                        downloaded['completed'].append(result)
-                    else:
-                        downloaded['failed'].append(result)
-=======
-                result_iter = pool.imap_unordered(self._download_object_worker, files_to_download)
+                result_iter = pool.imap_unordered(download_w_config, files_to_download)
                 while True:
                     try:
                         result = result_iter.next(0xFFFF)
@@ -594,7 +585,6 @@
                             downloaded['failed'].append(result)
                     except StopIteration:
                         break
->>>>>>> b8d3fc61
                 pool.close()
             except:
                 pool.terminate()
@@ -727,15 +717,7 @@
         with S3UploadLogger(len(files_to_upload)) as ul:
             pool = ThreadPool(options['object_threads'])
             try:
-<<<<<<< HEAD
-                for result in pool.imap_unordered(upload_w_config, files_to_upload):
-                    if result['success']:
-                        ul.add_result(result)
-                        uploaded['completed'].append(result)
-                    else:
-                        uploaded['failed'].append(result)
-=======
-                result_iter = pool.imap_unordered(self._upload_object, files_to_upload)
+                result_iter = pool.imap_unordered(upload_w_config, files_to_upload)
                 while True:
                     try:
                         result = result_iter.next(0xFFFF)
@@ -746,7 +728,6 @@
                             uploaded['failed'].append(result)
                     except StopIteration:
                         break
->>>>>>> b8d3fc61
                 pool.close()
             except:
                 pool.terminate()
