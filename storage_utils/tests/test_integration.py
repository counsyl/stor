--- conflicted
+++ resolved
@@ -141,21 +141,16 @@
                 'segment_size': segment_size
             })
 
-<<<<<<< HEAD
-            # Verify there are five segments
+            # Verify there is a segment container and that it can be ignored when listing a dir
             segment_container = Path(self.test_container.parent) / ('.segments_%s' % self.test_container.name)  # nopep8
-=======
-            # Verify there is a segment container and that it can be ignored when listing a dir
-            segment_container = path(self.test_container.parent) / ('.segments_%s' % self.test_container.name)  # nopep8
-            containers = path(self.test_container.parent).listdir(ignore_segment_containers=False)
+            containers = Path(self.test_container.parent).listdir(ignore_segment_containers=False)
             self.assertTrue(segment_container in containers)
             self.assertTrue(self.test_container in containers)
-            containers = path(self.test_container.parent).listdir(ignore_segment_containers=True)
+            containers = Path(self.test_container.parent).listdir(ignore_segment_containers=True)
             self.assertFalse(segment_container in containers)
             self.assertTrue(self.test_container in containers)
 
             # Verify there are five segments
->>>>>>> 33faaecc
             objs = set(segment_container.list(condition=lambda results: len(results) == 5))
             self.assertEquals(len(objs), 5)
 
