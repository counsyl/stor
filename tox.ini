[tox]
install_command = pip install {opts} {packages}
indexserver =
    default = https://pypi.python.org/simple/
envlist = py27,py36

[testenv]
usedevelop = True
setenv =
  XUNIT_FILE=nosetests-{envname}.xml
commands =
    rm -f .coverage
    py.test -v -rsx --cov=stor {posargs:stor}
deps =
  -r{toxinidir}/requirements-dev.txt
whitelist_externals = make
                      bash
                      nosetests
<<<<<<< HEAD
passenv = SWIFT_TEST_USERNAME SWIFT_TEST_PASSWORD
          SWIFT_TEST_TENANT SWIFT_TEST_CONTAINER_PREFIX
          OS_TEMP_URL_KEY
          AWS_TEST_ACCESS_KEY_ID AWS_DEFAULT_REGION AWS_ACCESS_KEY_ID
          AWS_SECRET_ACCESS_KEY OS_AUTH_URL
=======
passenv = SWIFT_TEST_USERNAME SWIFT_TEST_PASSWORD OS_TEMP_URL_KEY
          AWS_TEST_ACCESS_KEY_ID AWS_DEFAULT_REGION
          AWS_TEST_SECRET_ACCESS_KEY OS_AUTH_URL
>>>>>>> 6facc30b
<|MERGE_RESOLUTION|>--- conflicted
+++ resolved
@@ -16,14 +16,7 @@
 whitelist_externals = make
                       bash
                       nosetests
-<<<<<<< HEAD
-passenv = SWIFT_TEST_USERNAME SWIFT_TEST_PASSWORD
-          SWIFT_TEST_TENANT SWIFT_TEST_CONTAINER_PREFIX
+passenv = SWIFT_TEST_USERNAME SWIFT_TEST_PASSWORD SWIFT_TEST_CONTAINER_PREFIX SWIFT_TEST_TENANT
           OS_TEMP_URL_KEY
-          AWS_TEST_ACCESS_KEY_ID AWS_DEFAULT_REGION AWS_ACCESS_KEY_ID
-          AWS_SECRET_ACCESS_KEY OS_AUTH_URL
-=======
-passenv = SWIFT_TEST_USERNAME SWIFT_TEST_PASSWORD OS_TEMP_URL_KEY
           AWS_TEST_ACCESS_KEY_ID AWS_DEFAULT_REGION
-          AWS_TEST_SECRET_ACCESS_KEY OS_AUTH_URL
->>>>>>> 6facc30b
+          AWS_TEST_SECRET_ACCESS_KEY OS_AUTH_URL